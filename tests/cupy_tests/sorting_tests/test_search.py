import unittest

import numpy

from cupy import testing


@testing.gpu
class TestSearch(unittest.TestCase):

    _multiprocess_can_split_ = True

    @testing.for_all_dtypes(no_complex=True)
    @testing.numpy_cupy_allclose()
    def test_argmax_all(self, xp, dtype):
        a = testing.shaped_random((2, 3), xp, dtype)
        return a.argmax()

    @testing.for_all_dtypes(no_complex=True)
    @testing.numpy_cupy_allclose()
    def test_external_argmax_all(self, xp, dtype):
        a = testing.shaped_random((2, 3), xp, dtype)
        return xp.argmax(a)

<<<<<<< HEAD
    @testing.for_all_dtypes(no_complex=True)
=======
    @testing.for_all_dtypes()
    @testing.numpy_cupy_allclose(accept_error=ValueError)
    def test_argmax_nan(self, xp, dtype):
        a = xp.array([float('nan'), -1, 1], dtype)
        return a.argmax()

    @testing.for_all_dtypes()
>>>>>>> 44515975
    @testing.numpy_cupy_allclose()
    def test_argmax_axis_large(self, xp, dtype):
        a = testing.shaped_random((3, 1000), xp, dtype)
        return a.argmax(axis=0)

    @testing.for_all_dtypes(no_complex=True)
    @testing.numpy_cupy_allclose()
    def test_external_argmax_axis_large(self, xp, dtype):
        a = testing.shaped_random((3, 1000), xp, dtype)
        return xp.argmax(a, axis=0)

    @testing.for_all_dtypes(no_complex=True)
    @testing.numpy_cupy_allclose()
    def test_argmax_axis0(self, xp, dtype):
        a = testing.shaped_random((2, 3, 4), xp, dtype)
        return a.argmax(axis=0)

    @testing.for_all_dtypes(no_complex=True)
    @testing.numpy_cupy_allclose()
    def test_argmax_axis1(self, xp, dtype):
        a = testing.shaped_random((2, 3, 4), xp, dtype)
        return a.argmax(axis=1)

    @testing.for_all_dtypes(no_complex=True)
    @testing.numpy_cupy_allclose()
    def test_argmax_axis2(self, xp, dtype):
        a = testing.shaped_random((2, 3, 4), xp, dtype)
        return a.argmax(axis=2)

    @testing.for_all_dtypes(no_complex=True)
    @testing.numpy_cupy_allclose()
    def test_argmin_all(self, xp, dtype):
        a = testing.shaped_random((2, 3), xp, dtype)
        return a.argmin()

<<<<<<< HEAD
    @testing.for_all_dtypes(no_complex=True)
=======
    @testing.for_all_dtypes()
    @testing.numpy_cupy_allclose(accept_error=ValueError)
    def test_argmin_nan(self, xp, dtype):
        a = xp.array([float('nan'), -1, 1], dtype)
        return a.argmin()

    @testing.for_all_dtypes()
>>>>>>> 44515975
    @testing.numpy_cupy_allclose()
    def test_external_argmin_all(self, xp, dtype):
        a = testing.shaped_random((2, 3), xp, dtype)
        return xp.argmin(a)

    @testing.for_all_dtypes(no_complex=True)
    @testing.numpy_cupy_allclose()
    def test_argmin_axis_large(self, xp, dtype):
        a = testing.shaped_random((3, 1000), xp, dtype)
        return a.argmin(axis=0)

    @testing.for_all_dtypes(no_complex=True)
    @testing.numpy_cupy_allclose()
    def test_external_argmin_axis_large(self, xp, dtype):
        a = testing.shaped_random((3, 1000), xp, dtype)
        return xp.argmin(a, axis=0)

    @testing.for_all_dtypes(no_complex=True)
    @testing.numpy_cupy_allclose()
    def test_argmin_axis0(self, xp, dtype):
        a = testing.shaped_random((2, 3, 4), xp, dtype)
        return a.argmin(axis=0)

    @testing.for_all_dtypes(no_complex=True)
    @testing.numpy_cupy_allclose()
    def test_argmin_axis1(self, xp, dtype):
        a = testing.shaped_random((2, 3, 4), xp, dtype)
        return a.argmin(axis=1)

    @testing.for_all_dtypes(no_complex=True)
    @testing.numpy_cupy_allclose()
    def test_argmin_axis2(self, xp, dtype):
        a = testing.shaped_random((2, 3, 4), xp, dtype)
        return a.argmin(axis=2)


@testing.parameterize(
    {'cond_shape': (2, 3, 4), 'x_shape': (2, 3, 4), 'y_shape': (2, 3, 4)},
    {'cond_shape': (4,),      'x_shape': (2, 3, 4), 'y_shape': (2, 3, 4)},
    {'cond_shape': (2, 3, 4), 'x_shape': (2, 3, 4), 'y_shape': (3, 4)},
    {'cond_shape': (3, 4),    'x_shape': (2, 3, 4), 'y_shape': (4,)},
)
@testing.gpu
class TestWhere(unittest.TestCase):

    @testing.for_all_dtypes_combination(
        names=['cond_type', 'x_type', 'y_type'], no_complex=True)
    @testing.numpy_cupy_allclose()
    def test_where(self, xp, cond_type, x_type, y_type):
        m = testing.shaped_random(self.cond_shape, xp, xp.bool_)
        # Almost all values of a matrix `shaped_random` makes are not zero.
        # To make a sparse matrix, we need multiply `m`.
        cond = testing.shaped_random(self.cond_shape, xp, cond_type) * m
        x = testing.shaped_random(self.x_shape, xp, x_type)
        y = testing.shaped_random(self.y_shape, xp, y_type)
        return xp.where(cond, x, y)


@testing.gpu
class TestWhereError(unittest.TestCase):

    @testing.numpy_cupy_raises()
    def test_one_argument(self, xp):
        cond = testing.shaped_random((3, 4), xp, dtype=xp.bool_)
        x = testing.shaped_random((2, 3, 4), xp, xp.int32)
        xp.where(cond, x)


@testing.parameterize(
    {"array": numpy.random.randint(0, 2, (20,))},
    {"array": numpy.random.randn(3, 2, 4)},
    {"array": numpy.array(0)},
    {"array": numpy.array(1)},
)
@testing.gpu
class TestNonzero(unittest.TestCase):

    @testing.for_all_dtypes(no_complex=True)
    @testing.numpy_cupy_array_list_equal()
    def test_nonzero(self, xp, dtype):
        array = xp.array(self.array, dtype=dtype)
        return xp.nonzero(array)


@testing.parameterize(
    {"array": numpy.random.randint(0, 2, (20,))},
    {"array": numpy.random.randn(3, 2, 4)},
    {"array": numpy.array(0)},
    {"array": numpy.array(1)},
)
@testing.gpu
class TestFlatNonzero(unittest.TestCase):

    @testing.for_all_dtypes(no_complex=True)
    @testing.numpy_cupy_array_equal()
    def test_flatnonzero(self, xp, dtype):
        array = xp.array(self.array, dtype=dtype)
        return xp.flatnonzero(array)<|MERGE_RESOLUTION|>--- conflicted
+++ resolved
@@ -22,17 +22,13 @@
         a = testing.shaped_random((2, 3), xp, dtype)
         return xp.argmax(a)
 
-<<<<<<< HEAD
     @testing.for_all_dtypes(no_complex=True)
-=======
-    @testing.for_all_dtypes()
     @testing.numpy_cupy_allclose(accept_error=ValueError)
     def test_argmax_nan(self, xp, dtype):
         a = xp.array([float('nan'), -1, 1], dtype)
         return a.argmax()
 
-    @testing.for_all_dtypes()
->>>>>>> 44515975
+    @testing.for_all_dtypes(no_complex=True)
     @testing.numpy_cupy_allclose()
     def test_argmax_axis_large(self, xp, dtype):
         a = testing.shaped_random((3, 1000), xp, dtype)
@@ -68,17 +64,13 @@
         a = testing.shaped_random((2, 3), xp, dtype)
         return a.argmin()
 
-<<<<<<< HEAD
     @testing.for_all_dtypes(no_complex=True)
-=======
-    @testing.for_all_dtypes()
     @testing.numpy_cupy_allclose(accept_error=ValueError)
     def test_argmin_nan(self, xp, dtype):
         a = xp.array([float('nan'), -1, 1], dtype)
         return a.argmin()
 
     @testing.for_all_dtypes()
->>>>>>> 44515975
     @testing.numpy_cupy_allclose()
     def test_external_argmin_all(self, xp, dtype):
         a = testing.shaped_random((2, 3), xp, dtype)
