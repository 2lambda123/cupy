--- conflicted
+++ resolved
@@ -780,14 +780,9 @@
 @testing.parameterize(*testing.product({
     'input': [[2, -1, -2], [-4, 10, 4]],
 }))
-<<<<<<< HEAD
-@pytest.mark.xfail(runtime.is_hip, reason='rocBLAS not implemented')
-class TestRootsReal:
-=======
 @pytest.mark.skipif(runtime.is_hip and driver.get_build_version() < 402,
                     reason='syevj not available')
-class TestRootsReal(unittest.TestCase):
->>>>>>> 28a9ac21
+class TestRootsReal:
 
     @testing.for_signed_dtypes()
     @testing.numpy_cupy_allclose(rtol=1e-6)
