--- conflicted
+++ resolved
@@ -66,30 +66,7 @@
 
     def test_skip(self):
         # Skipping the test case should not report error.
-<<<<<<< HEAD
         self.skipTest('skip')
-
-
-@testing.parameterize(
-    {'param1': 1},
-    {'param1': 2})
-@testing.parameterize(
-    {'param2': 3},
-    {'param2': 4})
-class TestParameterizeTwice(unittest.TestCase):
-    # This test only checks if each of the parameterized combinations is a
-    # member of the expected combinations. This test does not check if each
-    # of the expected combinations is actually visited by the parameterization,
-    # as there are no way to test that in a robust manner.
-
-    def test_twice(self):
-        assert hasattr(self, 'param1')
-        assert hasattr(self, 'param2')
-        assert (self.param1, self.param2) in (
-            (1, 3),
-            (1, 4),
-            (2, 3),
-            (2, 4))
 
 
 @pytest.mark.parametrize(("src", "outcomes"), [
@@ -206,7 +183,4 @@
     expected_count = collections.Counter(
         [res.lower() for _, res in outcomes]
     )
-    result.assert_outcomes(**expected_count)
-=======
-        self.skipTest('skip')
->>>>>>> 786c3035
+    result.assert_outcomes(**expected_count)