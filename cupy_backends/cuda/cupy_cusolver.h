#ifndef INCLUDE_GUARD_CUPY_CUSOLVER_H
#define INCLUDE_GUARD_CUPY_CUSOLVER_H

#if !defined(CUPY_NO_CUDA) && !defined(CUPY_USE_HIP)

#include <cuda.h>
#include <cusolverDn.h>
#include <cusolverSp.h>

extern "C" {

#if CUDA_VERSION < 9000
// Data types and functions added in CUDA 9.0
typedef void* gesvdjInfo_t;

cusolverStatus_t cusolverDnCreateGesvdjInfo(...) {
    return CUSOLVER_STATUS_SUCCESS;
}

cusolverStatus_t cusolverDnDestroyGesvdjInfo(...) {
    return CUSOLVER_STATUS_SUCCESS;
}

cusolverStatus_t cusolverDnXgesvdjSetTolerance(...) {
    return CUSOLVER_STATUS_SUCCESS;
}

cusolverStatus_t cusolverDnXgesvdjSetMaxSweeps(...) {
    return CUSOLVER_STATUS_SUCCESS;
}

cusolverStatus_t cusolverDnXgesvdjSetSortEig(...) {
    return CUSOLVER_STATUS_SUCCESS;
}

cusolverStatus_t cusolverDnXgesvdjGetResidual(...) {
    return CUSOLVER_STATUS_SUCCESS;
}

cusolverStatus_t cusolverDnXgesvdjGetSweeps(...) {
    return CUSOLVER_STATUS_SUCCESS;
}

cusolverStatus_t cusolverDnSgesvdj_bufferSize(...) {
    return CUSOLVER_STATUS_SUCCESS;
}

cusolverStatus_t cusolverDnDgesvdj_bufferSize(...) {
    return CUSOLVER_STATUS_SUCCESS;
}

cusolverStatus_t cusolverDnCgesvdj_bufferSize(...) {
    return CUSOLVER_STATUS_SUCCESS;
}

cusolverStatus_t cusolverDnZgesvdj_bufferSize(...) {
    return CUSOLVER_STATUS_SUCCESS;
}

cusolverStatus_t cusolverDnSgesvdj(...) {
    return CUSOLVER_STATUS_SUCCESS;
}

cusolverStatus_t cusolverDnDgesvdj(...) {
    return CUSOLVER_STATUS_SUCCESS;
}

cusolverStatus_t cusolverDnCgesvdj(...) {
    return CUSOLVER_STATUS_SUCCESS;
}

cusolverStatus_t cusolverDnZgesvdj(...) {
    return CUSOLVER_STATUS_SUCCESS;
}

cusolverStatus_t cusolverDnSgesvdjBatched_bufferSize(...) {
    return CUSOLVER_STATUS_SUCCESS;
}

cusolverStatus_t cusolverDnDgesvdjBatched_bufferSize(...) {
    return CUSOLVER_STATUS_SUCCESS;
}

cusolverStatus_t cusolverDnCgesvdjBatched_bufferSize(...) {
    return CUSOLVER_STATUS_SUCCESS;
}

cusolverStatus_t cusolverDnZgesvdjBatched_bufferSize(...) {
    return CUSOLVER_STATUS_SUCCESS;
}

cusolverStatus_t cusolverDnSgesvdjBatched(...) {
    return CUSOLVER_STATUS_SUCCESS;
}

cusolverStatus_t cusolverDnDgesvdjBatched(...) {
    return CUSOLVER_STATUS_SUCCESS;
}

cusolverStatus_t cusolverDnCgesvdjBatched(...) {
    return CUSOLVER_STATUS_SUCCESS;
}

cusolverStatus_t cusolverDnZgesvdjBatched(...) {
    return CUSOLVER_STATUS_SUCCESS;
}
#endif // #if CUDA_VERSION < 9000

#if CUDA_VERSION < 9010
// Functions added in CUDA 9.1
cusolverStatus_t cusolverDnSpotrfBatched(...) {
    return CUSOLVER_STATUS_SUCCESS;
}

cusolverStatus_t cusolverDnDpotrfBatched(...) {
    return CUSOLVER_STATUS_SUCCESS;
}

cusolverStatus_t cusolverDnCpotrfBatched(...) {
    return CUSOLVER_STATUS_SUCCESS;
}

cusolverStatus_t cusolverDnZpotrfBatched(...) {
    return CUSOLVER_STATUS_SUCCESS;
}

cusolverStatus_t cusolverDnSpotrsBatched(...) {
    return CUSOLVER_STATUS_SUCCESS;
}

cusolverStatus_t cusolverDnDpotrsBatched(...) {
    return CUSOLVER_STATUS_SUCCESS;
}

cusolverStatus_t cusolverDnCpotrsBatched(...) {
    return CUSOLVER_STATUS_SUCCESS;
}

cusolverStatus_t cusolverDnZpotrsBatched(...) {
    return CUSOLVER_STATUS_SUCCESS;
}
#endif // #if CUDA_VERSION < 9010

#if CUDA_VERSION < 10010
// Functions added in CUDA 10.1
cusolverStatus_t cusolverDnSgesvdaStridedBatched_bufferSize(...) {
    return CUSOLVER_STATUS_SUCCESS;
}

cusolverStatus_t cusolverDnDgesvdaStridedBatched_bufferSize(...) {
    return CUSOLVER_STATUS_SUCCESS;
}

cusolverStatus_t cusolverDnCgesvdaStridedBatched_bufferSize(...) {
    return CUSOLVER_STATUS_SUCCESS;
}

cusolverStatus_t cusolverDnZgesvdaStridedBatched_bufferSize(...) {
    return CUSOLVER_STATUS_SUCCESS;
}

cusolverStatus_t cusolverDnSgesvdaStridedBatched(...) {
    return CUSOLVER_STATUS_SUCCESS;
}

cusolverStatus_t cusolverDnDgesvdaStridedBatched(...) {
    return CUSOLVER_STATUS_SUCCESS;
}

cusolverStatus_t cusolverDnCgesvdaStridedBatched(...) {
    return CUSOLVER_STATUS_SUCCESS;
}

cusolverStatus_t cusolverDnZgesvdaStridedBatched(...) {
    return CUSOLVER_STATUS_SUCCESS;
}
#endif // #if CUDA_VERSION < 10010

<<<<<<< HEAD
#if CUDA_VERSION < 10020
// Functions added in CUDA 10.2
cusolverStatus_t cusolverDnZZgesv_bufferSize(...) {
    return CUSOLVER_STATUS_SUCCESS;
}
cusolverStatus_t cusolverDnZCgesv_bufferSize(...) {
    return CUSOLVER_STATUS_SUCCESS;
}
cusolverStatus_t cusolverDnZKgesv_bufferSize(...) {
    return CUSOLVER_STATUS_SUCCESS;
}
cusolverStatus_t cusolverDnCCgesv_bufferSize(...) {
    return CUSOLVER_STATUS_SUCCESS;
}
cusolverStatus_t cusolverDnCKgesv_bufferSize(...) {
    return CUSOLVER_STATUS_SUCCESS;
}
cusolverStatus_t cusolverDnDDgesv_bufferSize(...) {
    return CUSOLVER_STATUS_SUCCESS;
}
cusolverStatus_t cusolverDnDSgesv_bufferSize(...) {
    return CUSOLVER_STATUS_SUCCESS;
}
cusolverStatus_t cusolverDnDHgesv_bufferSize(...) {
    return CUSOLVER_STATUS_SUCCESS;
}
cusolverStatus_t cusolverDnSSgesv_bufferSize(...) {
    return CUSOLVER_STATUS_SUCCESS;
}
cusolverStatus_t cusolverDnSHgesv_bufferSize(...) {
    return CUSOLVER_STATUS_SUCCESS;
}
cusolverStatus_t cusolverDnZZgesv(...) {
    return CUSOLVER_STATUS_SUCCESS;
}
cusolverStatus_t cusolverDnZCgesv(...) {
    return CUSOLVER_STATUS_SUCCESS;
}
cusolverStatus_t cusolverDnZKgesv(...) {
    return CUSOLVER_STATUS_SUCCESS;
}
cusolverStatus_t cusolverDnCCgesv(...) {
    return CUSOLVER_STATUS_SUCCESS;
}
cusolverStatus_t cusolverDnCKgesv(...) {
    return CUSOLVER_STATUS_SUCCESS;
}
cusolverStatus_t cusolverDnDDgesv(...) {
    return CUSOLVER_STATUS_SUCCESS;
}
cusolverStatus_t cusolverDnDSgesv(...) {
    return CUSOLVER_STATUS_SUCCESS;
}
cusolverStatus_t cusolverDnDHgesv(...) {
    return CUSOLVER_STATUS_SUCCESS;
}
cusolverStatus_t cusolverDnSSgesv(...) {
    return CUSOLVER_STATUS_SUCCESS;
}
cusolverStatus_t cusolverDnSHgesv(...) {
    return CUSOLVER_STATUS_SUCCESS;
}
#endif // #if CUDA_VERSION < 10020

#if CUDA_VERSION < 11000
// Functions added in CUDA 11.0
cusolverStatus_t cusolverDnZYgesv_bufferSize(...) {
    return CUSOLVER_STATUS_SUCCESS;
}
cusolverStatus_t cusolverDnCYgesv_bufferSize(...) {
    return CUSOLVER_STATUS_SUCCESS;
}
cusolverStatus_t cusolverDnDXgesv_bufferSize(...) {
    return CUSOLVER_STATUS_SUCCESS;
}
cusolverStatus_t cusolverDnSXgesv_bufferSize(...) {
    return CUSOLVER_STATUS_SUCCESS;
}
cusolverStatus_t cusolverDnZYgesv(...) {
    return CUSOLVER_STATUS_SUCCESS;
}
cusolverStatus_t cusolverDnCYgesv(...) {
    return CUSOLVER_STATUS_SUCCESS;
}
cusolverStatus_t cusolverDnDXgesv(...) {
    return CUSOLVER_STATUS_SUCCESS;
}
cusolverStatus_t cusolverDnSXgesv(...) {
=======
#if CUDA_VERSION < 11000
// Functions added in CUDA 11.0
cusolverStatus_t cusolverDnZZgels_bufferSize(...) {
    return CUSOLVER_STATUS_SUCCESS;
}
cusolverStatus_t cusolverDnZCgels_bufferSize(...) {
    return CUSOLVER_STATUS_SUCCESS;
}
cusolverStatus_t cusolverDnZYgels_bufferSize(...) {
    return CUSOLVER_STATUS_SUCCESS;
}
cusolverStatus_t cusolverDnZKgels_bufferSize(...) {
    return CUSOLVER_STATUS_SUCCESS;
}
cusolverStatus_t cusolverDnCCgels_bufferSize(...) {
    return CUSOLVER_STATUS_SUCCESS;
}
cusolverStatus_t cusolverDnCYgels_bufferSize(...) {
    return CUSOLVER_STATUS_SUCCESS;
}
cusolverStatus_t cusolverDnCKgels_bufferSize(...) {
    return CUSOLVER_STATUS_SUCCESS;
}
cusolverStatus_t cusolverDnDDgels_bufferSize(...) {
    return CUSOLVER_STATUS_SUCCESS;
}
cusolverStatus_t cusolverDnDSgels_bufferSize(...) {
    return CUSOLVER_STATUS_SUCCESS;
}
cusolverStatus_t cusolverDnDXgels_bufferSize(...) {
    return CUSOLVER_STATUS_SUCCESS;
}
cusolverStatus_t cusolverDnDHgels_bufferSize(...) {
    return CUSOLVER_STATUS_SUCCESS;
}
cusolverStatus_t cusolverDnSSgels_bufferSize(...) {
    return CUSOLVER_STATUS_SUCCESS;
}
cusolverStatus_t cusolverDnSXgels_bufferSize(...) {
    return CUSOLVER_STATUS_SUCCESS;
}
cusolverStatus_t cusolverDnSHgels_bufferSize(...) {
    return CUSOLVER_STATUS_SUCCESS;
}
cusolverStatus_t cusolverDnZZgels(...) {
    return CUSOLVER_STATUS_SUCCESS;
}
cusolverStatus_t cusolverDnZCgels(...) {
    return CUSOLVER_STATUS_SUCCESS;
}
cusolverStatus_t cusolverDnZYgels(...) {
    return CUSOLVER_STATUS_SUCCESS;
}
cusolverStatus_t cusolverDnZKgels(...) {
    return CUSOLVER_STATUS_SUCCESS;
}
cusolverStatus_t cusolverDnCCgels(...) {
    return CUSOLVER_STATUS_SUCCESS;
}
cusolverStatus_t cusolverDnCYgels(...) {
    return CUSOLVER_STATUS_SUCCESS;
}
cusolverStatus_t cusolverDnCKgels(...) {
    return CUSOLVER_STATUS_SUCCESS;
}
cusolverStatus_t cusolverDnDDgels(...) {
    return CUSOLVER_STATUS_SUCCESS;
}
cusolverStatus_t cusolverDnDSgels(...) {
    return CUSOLVER_STATUS_SUCCESS;
}
cusolverStatus_t cusolverDnDXgels(...) {
    return CUSOLVER_STATUS_SUCCESS;
}
cusolverStatus_t cusolverDnDHgels(...) {
    return CUSOLVER_STATUS_SUCCESS;
}
cusolverStatus_t cusolverDnSSgels(...) {
    return CUSOLVER_STATUS_SUCCESS;
}
cusolverStatus_t cusolverDnSXgels(...) {
    return CUSOLVER_STATUS_SUCCESS;
}
cusolverStatus_t cusolverDnSHgels(...) {
>>>>>>> db1588ad
    return CUSOLVER_STATUS_SUCCESS;
}
#endif // #if CUDA_VERSION < 11000

} // extern "C"

#elif defined(CUPY_USE_HIP) // #if !defined(CUPY_NO_CUDA) && !defined(CUPY_USE_HIP)

#include "hip/cupy_hipsolver.h"


#else // #if !defined(CUPY_NO_CUDA) && !defined(CUPY_USE_HIP)

#include "stub/cupy_cusolver.h"

#endif // #if !defined(CUPY_NO_CUDA) && !defined(CUPY_USE_HIP)
#endif // #ifndef INCLUDE_GUARD_CUPY_CUSOLVER_H<|MERGE_RESOLUTION|>--- conflicted
+++ resolved
@@ -176,7 +176,6 @@
 }
 #endif // #if CUDA_VERSION < 10010
 
-<<<<<<< HEAD
 #if CUDA_VERSION < 10020
 // Functions added in CUDA 10.2
 cusolverStatus_t cusolverDnZZgesv_bufferSize(...) {
@@ -265,9 +264,8 @@
     return CUSOLVER_STATUS_SUCCESS;
 }
 cusolverStatus_t cusolverDnSXgesv(...) {
-=======
-#if CUDA_VERSION < 11000
-// Functions added in CUDA 11.0
+    return CUSOLVER_STATUS_SUCCESS;
+}
 cusolverStatus_t cusolverDnZZgels_bufferSize(...) {
     return CUSOLVER_STATUS_SUCCESS;
 }
@@ -350,7 +348,6 @@
     return CUSOLVER_STATUS_SUCCESS;
 }
 cusolverStatus_t cusolverDnSHgels(...) {
->>>>>>> db1588ad
     return CUSOLVER_STATUS_SUCCESS;
 }
 #endif // #if CUDA_VERSION < 11000
