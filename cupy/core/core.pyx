# distutils: language = c++

from __future__ import division
import string
import sys

import ctypes
import numpy
import six

import cupy
from cupy.core._kernel import create_reduction_func
from cupy.core._kernel import create_ufunc
from cupy.core._kernel import ElementwiseKernel
from cupy.core._kernel import ReductionKernel
from cupy.core._kernel import ufunc  # NOQA
from cupy.core import flags
from cupy.cuda import device


try:
    from cupy.cuda import thrust
except ImportError:
    pass
from cupy import util
from cupy.cuda.runtime import CUDARuntimeError

cimport cpython  # NOQA
cimport cython  # NOQA
from libcpp cimport vector

from cupy.core cimport _dtype
from cupy.core._dtype cimport get_dtype
from cupy.core._kernel cimport create_reduction_func
from cupy.core._kernel cimport create_ufunc
from cupy.core._scalar import get_typename as _get_typename
from cupy.core cimport dlpack
from cupy.core cimport internal
from cupy.cuda cimport cublas
from cupy.cuda cimport function
from cupy.cuda cimport pinned_memory
from cupy.cuda cimport runtime
from cupy.cuda cimport memory
from cupy.cuda cimport stream as stream_module


@cython.profile(False)
cdef inline _should_use_rop(x, y):
    xp = getattr(x, '__array_priority__', 0)
    yp = getattr(y, '__array_priority__', 0)
    return xp < yp and not isinstance(y, ndarray)


try:
    _AxisError = numpy.AxisError
except AttributeError:
    class IndexOrValueError(IndexError, ValueError):

        def __init__(self, *args, **kwargs):
            super(IndexOrValueError, self).__init__(*args, **kwargs)

    _AxisError = IndexOrValueError


@cython.profile(False)
cdef inline int _normalize_order(order) except? 0:
    cdef int order_char
    order_char = 'C' if len(order) == 0 else ord(order[0])
    if order_char == 'K' or order_char == 'k':
        order_char = 'K'
    elif order_char == 'A' or order_char == 'a':
        order_char = 'A'
    elif order_char == 'C' or order_char == 'c':
        order_char = 'C'
    elif order_char == 'F' or order_char == 'f':
        order_char = 'F'
    else:
        raise TypeError('order not understood')
    return order_char


cdef class ndarray:

    """Multi-dimensional array on a CUDA device.

    This class implements a subset of methods of :class:`numpy.ndarray`.
    The difference is that this class allocates the array content on the
    current GPU device.

    Args:
        shape (tuple of ints): Length of axes.
        dtype: Data type. It must be an argument of :class:`numpy.dtype`.
        memptr (cupy.cuda.MemoryPointer): Pointer to the array content head.
        order ({'C', 'F'}): Row-major (C-style) or column-major
            (Fortran-style) order.

    Attributes:
        base (None or cupy.ndarray): Base array from which this array is
            created as a view.
        data (cupy.cuda.MemoryPointer): Pointer to the array content head.
        ~ndarray.dtype(numpy.dtype): Dtype object of element type.

            .. seealso::
               `Data type objects (dtype) \
               <https://docs.scipy.org/doc/numpy/reference/arrays.dtypes.html>`_
        ~ndarray.size (int): Number of elements this array holds.

            This is equivalent to product over the shape tuple.

            .. seealso:: :attr:`numpy.ndarray.size`

    """

    def __init__(self, shape, dtype=float, memptr=None, strides=None,
                 order='C'):
        cdef Py_ssize_t x, itemsize
        cdef tuple s = internal.get_size(shape)
        cdef int order_char = 'C' if order is None else _normalize_order(order)

        # `strides` is prioritized over `order`, but invalid `order` should be
        # checked even if `strides` is given.
        if order_char not in ('C', 'F'):
            raise TypeError('order not understood. order={}'.format(order))

        # Check for erroneous shape
        for x in s:
            if x < 0:
                raise ValueError('Negative dimensions are not allowed')

        # dtype
        self.dtype, itemsize = _dtype.get_dtype_with_itemsize(dtype)

        # Store shape and strides
        if strides is not None:
            if memptr is None:
                raise ValueError('memptr is required if strides is given.')
            self._set_shape_and_strides(shape, strides, True, True)
        elif order_char == 'C':
            self._set_shape_and_contiguous_strides(s, itemsize, True)
        elif order_char == 'F':
            self._set_shape_and_contiguous_strides(s, itemsize, False)
        else:
            assert False

        # data
        if memptr is None:
            self.data = memory.alloc(self.size * itemsize)
        else:
            self.data = memptr

    @property
    def __cuda_array_interface__(self):
        desc = {
            'shape': self.shape,
            'typestr': self.dtype.str,
            'descr': self.dtype.descr,
            'data': (self.data.mem.ptr, False),
            'version': 0,
        }
        if not self._c_contiguous:
            desc['strides'] = self._strides

        return desc

    # The definition order of attributes and methods are borrowed from the
    # order of documentation at the following NumPy document.
    # https://docs.scipy.org/doc/numpy/reference/arrays.ndarray.html

    # -------------------------------------------------------------------------
    # Memory layout
    # -------------------------------------------------------------------------
    @property
    def flags(self):
        """Object containing memory-layout information.

        It only contains ``c_contiguous``, ``f_contiguous``, and ``owndata``
        attributes. All of these are read-only. Accessing by indexes is also
        supported.

        .. seealso:: :attr:`numpy.ndarray.flags`

        """
        return flags.Flags(self._c_contiguous, self._f_contiguous,
                           self.base is None)

    property shape:
        """Lengths of axes.

        Setter of this property involves reshaping without copy. If the array
        cannot be reshaped without copy, it raises an exception.

        .. seealso: :attr:`numpy.ndarray.shape`

        """

        def __get__(self):
            return tuple(self._shape)

        def __set__(self, newshape):
            cdef vector.vector[Py_ssize_t] shape, strides
            if not cpython.PySequence_Check(newshape):
                newshape = (newshape,)
            shape = internal.infer_unknown_dimension(newshape, self.size)
            strides = _get_strides_for_nocopy_reshape(self, shape)
            if strides.size() != shape.size():
                raise AttributeError('incompatible shape')
            self._shape = shape
            self._strides = strides
            self._update_f_contiguity()

    @property
    def strides(self):
        """Strides of axes in bytes.

        .. seealso:: :attr:`numpy.ndarray.strides`

        """
        return tuple(self._strides)

    @property
    def ndim(self):
        """Number of dimensions.

        ``a.ndim`` is equivalent to ``len(a.shape)``.

        .. seealso:: :attr:`numpy.ndarray.ndim`

        """
        return self._shape.size()

    @property
    def itemsize(self):
        """Size of each element in bytes.

        .. seealso:: :attr:`numpy.ndarray.itemsize`

        """
        return self.dtype.itemsize

    @property
    def nbytes(self):
        """Size of whole elements in bytes.

        It does not count skips between elements.

        .. seealso:: :attr:`numpy.ndarray.nbytes`

        """
        return self.size * self.dtype.itemsize

    # -------------------------------------------------------------------------
    # Other attributes
    # -------------------------------------------------------------------------
    @property
    def T(self):
        """Shape-reversed view of the array.

        If ndim < 2, then this is just a reference to the array itself.

        """
        if self.ndim < 2:
            return self
        else:
            return self._transpose(vector.vector[Py_ssize_t]())

    __array_priority__ = 100

    # -------------------------------------------------------------------------
    # Array interface
    # -------------------------------------------------------------------------
    # TODO(beam2d): Implement __array_interface__

    # -------------------------------------------------------------------------
    # foreign function interface
    # -------------------------------------------------------------------------
    @property
    def cstruct(self):
        """C representation of the array.

        This property is used for sending an array to CUDA kernels. The type of
        returned C structure is different for different dtypes and ndims. The
        definition of C type is written in ``cupy/carray.cuh``.

        """
        return CArray(self)

    # -------------------------------------------------------------------------
    # Array conversion
    # -------------------------------------------------------------------------
    # TODO(okuta): Implement item

    cpdef tolist(self):
        """Converts the array to a (possibly nested) Python list.

        Returns:
            list: The possibly nested Python list of array elements.

        .. seealso:: :meth:`numpy.ndarray.tolist`

        """
        return self.get().tolist()

    # TODO(okuta): Implement itemset
    # TODO(okuta): Implement tostring
    # TODO(okuta): Implement tobytes

    cpdef tofile(self, fid, sep='', format='%s'):
        """Writes the array to a file.

        .. seealso:: :meth:`numpy.ndarray.tolist`

        """
        self.get().tofile(fid, sep, format)

    cpdef dump(self, file):
        """Dumps a pickle of the array to a file.

        Dumped file can be read back to :class:`cupy.ndarray` by
        :func:`cupy.load`.

        """
        six.moves.cPickle.dump(self, file, -1)

    cpdef dumps(self):
        """Dumps a pickle of the array to a string."""
        return six.moves.cPickle.dumps(self, -1)

    cpdef ndarray astype(
            self, dtype, order='K', casting=None, subok=None, copy=True):
        """Casts the array to given data type.

        Args:
            dtype: Type specifier.
            order ({'C', 'F', 'A', 'K'}): Row-major (C-style) or column-major
                (Fortran-style) order.
                When ``order`` is 'A', it uses 'F' if ``a`` is column-major and
                uses 'C' otherwise.
                And when ``order`` is 'K', it keeps strides as closely as
                possible.
            copy (bool): If it is False and no cast happens, then this method
                returns the array itself. Otherwise, a copy is returned.

        Returns:
            If ``copy`` is False and no cast is required, then the array itself
            is returned. Otherwise, it returns a (possibly casted) copy of the
            array.

        .. note::
           This method currently does not support ``casting``, and ``subok``
           arguments.

        .. seealso:: :meth:`numpy.ndarray.astype`

        """
        cdef vector.vector[Py_ssize_t] strides
        cdef Py_ssize_t stride

        # TODO(beam2d): Support casting and subok option
        if casting is not None:
            raise TypeError('casting is not supported yet')
        if subok is not None:
            raise TypeError('subok is not supported yet')

        if order is None:
            order = 'K'
        cdef int order_char = _normalize_order(order)

        dtype = get_dtype(dtype)
        if dtype == self.dtype:
            if not copy and (
                    order_char == 'K' or
                    order_char == 'A' and (self._c_contiguous or
                                           self._f_contiguous) or
                    order_char == 'C' and self._c_contiguous or
                    order_char == 'F' and self._f_contiguous):
                return self

        if order_char == 'A':
            if self._f_contiguous:
                order_char = 'F'
            else:
                order_char = 'C'
        elif order_char == 'K':
            if self._f_contiguous:
                order_char = 'F'
            elif self._c_contiguous:
                order_char = 'C'

        if order_char == 'K':
            stride_and_index = [
                (abs(s), -i) for i, s in enumerate(self._strides)]
            stride_and_index.sort()
            strides.resize(self.ndim)
            stride = dtype.itemsize
            for s, i in stride_and_index:
                strides[-i] = stride
                stride *= self._shape[-i]
            newarray = ndarray(self.shape, dtype=dtype)
            # TODO(niboshi): Confirm update_x_contiguity flags
            newarray._set_shape_and_strides(self._shape, strides, True, True)
        else:
            newarray = ndarray(self.shape, dtype=dtype, order=chr(order_char))

        if self.size == 0:
            # skip copy
            pass
        elif self.dtype.kind == 'c' and newarray.dtype.kind == 'b':
            cupy.not_equal(self, 0j, out=newarray)
        elif self.dtype.kind == 'c' and newarray.dtype.kind != 'c':
            warnings.warn(
                'Casting complex values to real discards the imaginary part',
                numpy.ComplexWarning)
            elementwise_copy(self.real, newarray)
        else:
            elementwise_copy(self, newarray)
        return newarray

    # TODO(okuta): Implement byteswap

    cpdef ndarray copy(self, order='C'):
        """Returns a copy of the array.

        This method makes a copy of a given array in the current device.
        Even when a given array is located in another device, you can copy it
        to the current device.

        Args:
            order ({'C', 'F', 'A', 'K'}): Row-major (C-style) or column-major
                (Fortran-style) order.
                When ``order`` is 'A', it uses 'F' if ``a`` is column-major and
                uses 'C' otherwise.
                And when `order` is 'K', it keeps strides as closely as
                possible.

        .. seealso::
           :func:`cupy.copy` for full documentation,
           :meth:`numpy.ndarray.copy`

        """
        if self.size == 0:
            return self.astype(self.dtype, order=order)

        dev_id = device.get_device_id()
        if self.data.device_id == dev_id:
            return self.astype(self.dtype, order=order)

        # It need to make a contiguous copy for copying from another device
        runtime.setDevice(self.data.device_id)
        try:
            x = self.astype(self.dtype, order=order, copy=False)
        finally:
            runtime.setDevice(dev_id)
        newarray = ndarray(x.shape, dtype=x.dtype)
        # TODO(niboshi): Confirm update_x_contiguity flags
        newarray._set_shape_and_strides(x._shape, x._strides, True, True)
        newarray.data.copy_from_device(x.data, x.nbytes)
        return newarray

    cpdef ndarray view(self, dtype=None):
        """Returns a view of the array.

        Args:
            dtype: If this is different from the data type of the array, the
                returned view reinterpret the memory sequence as an array of
                this type.

        Returns:
            cupy.ndarray: A view of the array. A reference to the original
            array is stored at the :attr:`~ndarray.base` attribute.

        .. seealso:: :meth:`numpy.ndarray.view`

        """
        # Use __new__ instead of __init__ to skip recomputation of contiguity
        cdef ndarray v
        cdef Py_ssize_t ndim
        cdef int self_is, v_is
        v = ndarray.__new__(ndarray)
        v._c_contiguous = self._c_contiguous
        v._f_contiguous = self._f_contiguous
        v.data = self.data
        v.base = self.base if self.base is not None else self
        v.size = self.size
        v._shape = self._shape
        v._strides = self._strides
        if dtype is None:
            v.dtype = self.dtype
            return v

        v.dtype, v_is = _dtype.get_dtype_with_itemsize(dtype)
        self_is = self.dtype.itemsize
        if v_is == self_is:
            return v

        ndim = self._shape.size()
        if ndim == 0:
            raise ValueError(
                "Changing the dtype of a 0d array is only supported if "
                "the itemsize is unchanged")
        if not self._c_contiguous:
            raise ValueError(
                "To change to a dtype of a different size, the array must "
                "be C-contiguous")
        v._shape[ndim - 1] = v._shape[ndim - 1] * self_is // v_is
        v._strides[ndim - 1] = v._strides[ndim - 1] * v_is // self_is
        v.size = v.size * self_is // v_is
        return v

    # TODO(okuta): Implement getfield
    # TODO(okuta): Implement setflags

    cpdef fill(self, value):
        """Fills the array with a scalar value.

        Args:
            value: A scalar value to fill the array content.

        .. seealso:: :meth:`numpy.ndarray.fill`

        """
        if isinstance(value, numpy.ndarray):
            if value.shape != ():
                raise ValueError(
                    'non-scalar numpy.ndarray cannot be used for fill')
            value = value.item()

        if value == 0 and self._c_contiguous:
            self.data.memset_async(0, self.nbytes)
        else:
            fill_kernel(value, self)

    # -------------------------------------------------------------------------
    # Shape manipulation
    # -------------------------------------------------------------------------
    cpdef ndarray _reshape(self, vector.vector[Py_ssize_t] shape):
        cdef vector.vector[Py_ssize_t] strides
        cdef ndarray newarray
        shape = internal.infer_unknown_dimension(shape, self.size)
        if internal.vector_equal(shape, self._shape):
            return self.view()

        strides = _get_strides_for_nocopy_reshape(self, shape)
        if strides.size() == shape.size():
            newarray = self.view()
        else:
            newarray = self.copy()
            strides = _get_strides_for_nocopy_reshape(newarray, shape)

        if shape.size() != strides.size():
            raise ValueError('total size of new array must be unchanged')
        # TODO(niboshi): Confirm update_x_contiguity flags
        newarray._set_shape_and_strides(shape, strides, False, True)
        return newarray

    def reshape(self, *shape):
        """Returns an array of a different shape and the same content.

        .. seealso::
           :func:`cupy.reshape` for full documentation,
           :meth:`numpy.ndarray.reshape`

        """
        # TODO(beam2d): Support ordering option
        if len(shape) == 1 and cpython.PySequence_Check(shape[0]):
            shape = shape[0]
        return self._reshape(shape)

    # TODO(okuta): Implement resize

    cpdef ndarray _transpose(self, vector.vector[Py_ssize_t] axes):
        cdef ndarray ret
        cdef vector.vector[Py_ssize_t] a_axes, rev_axes
        cdef Py_ssize_t ndim, axis

        ndim = self._shape.size()
        ret = self.view()
        if axes.size() == 0:
            ret._shape.assign(self._shape.rbegin(), self._shape.rend())
            ret._strides.assign(self._strides.rbegin(), self._strides.rend())
            ret._c_contiguous = self._f_contiguous
            ret._f_contiguous = self._c_contiguous
            return ret

        if <Py_ssize_t>axes.size() != ndim:
            raise ValueError('Invalid axes value: %s' % str(axes))

        for i in range(ndim):
            a_axes.push_back(i)
            axis = axes[i]
            if axis < -ndim or axis >= ndim:
                raise IndexError('Axes overrun')
            axes[i] = axis % ndim

        if internal.vector_equal(a_axes, axes):
            return ret
        rev_axes.assign(axes.rbegin(), axes.rend())
        if internal.vector_equal(a_axes, rev_axes):
            ret._shape.assign(self._shape.rbegin(), self._shape.rend())
            ret._strides.assign(self._strides.rbegin(), self._strides.rend())
            ret._c_contiguous = self._f_contiguous
            ret._f_contiguous = self._c_contiguous
            return ret

        if ndim != len({i for i in axes}):
            raise ValueError('Invalid axes value: %s' % str(axes))

        ret._shape.clear()
        ret._strides.clear()
        for axis in axes:
            ret._shape.push_back(self._shape[axis])
            ret._strides.push_back(self._strides[axis])
        ret._update_contiguity()
        return ret

    def transpose(self, *axes):
        """Returns a view of the array with axes permuted.

        .. seealso::
           :func:`cupy.transpose` for full documentation,
           :meth:`numpy.ndarray.reshape`

        """
        cdef ndarray ret
        cdef vector.vector[Py_ssize_t] vec_axes, a_axes, temp_axes
        cdef Py_ssize_t ndim, axis
        if len(axes) == 1:
            a = axes[0]
            if a is None:
                axes = ()
            elif cpython.PySequence_Check(a):
                axes = a
        return self._transpose(axes)

    cpdef ndarray swapaxes(self, Py_ssize_t axis1, Py_ssize_t axis2):
        """Returns a view of the array with two axes swapped.

        .. seealso::
           :func:`cupy.swapaxes` for full documentation,
           :meth:`numpy.ndarray.swapaxes`

        """
        cdef Py_ssize_t ndim = self.ndim
        cdef vector.vector[Py_ssize_t] axes
        if axis1 < -ndim or axis1 >= ndim or axis2 < -ndim or axis2 >= ndim:
            raise ValueError('Axis out of range')
        axis1 %= ndim
        axis2 %= ndim
        for i in range(ndim):
            axes.push_back(i)
        axes[axis1], axes[axis2] = axes[axis2], axes[axis1]
        return self._transpose(axes)

    cpdef ndarray flatten(self):
        """Returns a copy of the array flatten into one dimension.

        It currently supports C-order only.

        Returns:
            cupy.ndarray: A copy of the array with one dimension.

        .. seealso:: :meth:`numpy.ndarray.flatten`

        """
        # TODO(beam2d): Support ordering option
        newarray = self.copy(order='C')
        newarray._shape.assign(<Py_ssize_t>1, self.size)
        newarray._strides.assign(<Py_ssize_t>1,
                                 <Py_ssize_t>self.itemsize)
        newarray._c_contiguous = True
        newarray._f_contiguous = True
        return newarray

    cpdef ndarray ravel(self):
        """Returns an array flattened into one dimension.

        .. seealso::
           :func:`cupy.ravel` for full documentation,
           :meth:`numpy.ndarray.ravel`

        """
        # TODO(beam2d): Support ordering option
        cdef vector.vector[Py_ssize_t] shape
        shape.push_back(self.size)
        return self._reshape(shape)

    cpdef ndarray squeeze(self, axis=None):
        """Returns a view with size-one axes removed.

        .. seealso::
           :func:`cupy.squeeze` for full documentation,
           :meth:`numpy.ndarray.squeeze`

        """

        cdef vector.vector[char] axis_flags
        cdef vector.vector[Py_ssize_t] newshape, newstrides
        cdef Py_ssize_t ndim, naxes, _axis

        ndim = self._shape.size()
        axis_flags = vector.vector[char](ndim, 0)

        # Convert axis to boolean flag.
        if axis is None:
            for idim in range(ndim):
                if self._shape[idim] == 1:
                    axis_flags[idim] = 1
        elif isinstance(axis, tuple):
            naxes = <Py_ssize_t>len(axis)
            for i in range(naxes):
                _axis = <Py_ssize_t>axis[i]
                axis_orig = _axis
                if _axis < 0:
                    _axis += ndim
                if _axis < 0 or _axis >= ndim:
                    raise _AxisError(
                        "'axis' entry %d is out of bounds [-%d, %d)" %
                        (axis_orig, ndim, ndim))
                if axis_flags[_axis] == 1:
                    raise ValueError("duplicate value in 'axis'")
                axis_flags[_axis] = 1
        else:
            _axis = <Py_ssize_t>axis
            axis_orig = _axis
            if _axis < 0:
                _axis += ndim
            if ndim == 0 and (_axis == 0 or _axis == -1):
                # Special case letting axis={-1,0} slip through for scalars,
                # for backwards compatibility reasons.
                pass
            else:
                if _axis < 0 or _axis >= ndim:
                    raise _AxisError(
                        "'axis' entry %d is out of bounds [-%d, %d)" %
                        (axis_orig, ndim, ndim))
                axis_flags[_axis] = 1

        # Verify that the axes requested are all of size one
        any_ones = 0
        for idim in range(ndim):
            if axis_flags[idim] != 0:
                if self._shape[idim] == 1:
                    any_ones = 1
                else:
                    raise ValueError('cannot select an axis to squeeze out '
                                     'which has size not equal to one')

        # If there were no axes to squeeze out, return the same array
        if any_ones == 0:
            return self

        for i in range(ndim):
            if axis_flags[i] == 0:
                newshape.push_back(self._shape[i])
                newstrides.push_back(self._strides[i])

        v = self.view()
        # TODO(niboshi): Confirm update_x_contiguity flags
        v._set_shape_and_strides(newshape, newstrides, False, True)
        return v

    # -------------------------------------------------------------------------
    # Item selection and manipulation
    # -------------------------------------------------------------------------
    cpdef ndarray take(self, indices, axis=None, out=None):
        """Returns an array of elements at given indices along the axis.

        .. seealso::
           :func:`cupy.take` for full documentation,
           :meth:`numpy.ndarray.take`

        """
        if axis is None:
            return _take(self, indices, 0, self._shape.size() - 1, out)
        else:
            return _take(self, indices, axis, axis, out)

    # TODO(okuta): Implement put

    cpdef repeat(self, repeats, axis=None):
        """Returns an array with repeated arrays along an axis.

        .. seealso::
            :func:`cupy.repeat` for full documentation,
            :meth:`numpy.ndarray.repeat`

        """
        return _repeat(self, repeats, axis)

    cpdef choose(self, choices, out=None, mode='raise'):
        a = self
        n = choices.shape[0]

        # broadcast `a` and `choices[i]` for all i
        if a.ndim < choices.ndim - 1:
            for i in range(choices.ndim - 1 - a.ndim):
                a = a[None, ...]
        elif a.ndim > choices.ndim - 1:
            for i in range(a.ndim + 1 - choices.ndim):
                choices = choices[:, None, ...]
        ba, bcs = broadcast(a, choices).values

        if out is None:
            out = ndarray(ba.shape[1:], choices.dtype)

        n_channel = numpy.prod(bcs[0].shape)
        if mode == 'raise':
            if not ((a < n).all() and (0 <= a).all()):
                raise ValueError('invalid entry in choice array')
            _choose_kernel(ba[0], bcs, n_channel, out)
        elif mode == 'wrap':
            ba = ba[0] % n
            _choose_kernel(ba, bcs, n_channel, out)
        elif mode == 'clip':
            _choose_clip_kernel(ba[0], bcs, n_channel, n, out)
        else:
            raise TypeError('clipmode not understood')

        return out

    cpdef sort(self, int axis=-1):
        """Sort an array, in-place with a stable sorting algorithm.

        Args:
            axis (int): Axis along which to sort. Default is -1, which means
                sort along the last axis.

        .. note::
           For its implementation reason, ``ndarray.sort`` currently supports
           only arrays with their own data, and does not support ``kind`` and
           ``order`` parameters that ``numpy.ndarray.sort`` does support.

        .. seealso::
            :func:`cupy.sort` for full documentation,
            :meth:`numpy.ndarray.sort`

        """

        # TODO(takagi): Support kind argument.

        cdef int ndim = self._shape.size()
        cdef ndarray data

        if not cupy.cuda.thrust_enabled:
            raise RuntimeError('Thrust is needed to use cupy.sort. Please '
                               'install CUDA Toolkit with Thrust then '
                               'reinstall CuPy after uninstalling it.')

        if ndim == 0:
            raise ValueError('Sorting arrays with the rank of zero is not '
                             'supported')  # as numpy.sort() raises

        # TODO(takagi): Support sorting views
        if not self._c_contiguous:
            raise NotImplementedError('Sorting non-contiguous array is not '
                                      'supported.')

        if axis < 0:
            axis += ndim
        if not (0 <= axis < ndim):
            raise _AxisError('Axis out of range')

        if axis == ndim - 1:
            data = self
        else:
            data = rollaxis(self, axis, ndim).copy()

        if ndim == 1:
            thrust.sort(self.dtype, data.data.ptr, 0, self.shape)
        else:
            keys_array = ndarray(data.shape, dtype=numpy.intp)
            thrust.sort(
                self.dtype, data.data.ptr, keys_array.data.ptr, data.shape)

        if axis == ndim - 1:
            pass
        else:
            data = rollaxis(data, -1, axis)
            elementwise_copy(data, self)

    cpdef ndarray argsort(self, axis=-1):
        """Returns the indices that would sort an array with stable sorting

        Args:
            axis (int or None): Axis along which to sort. Default is -1, which
                means sort along the last axis. If None is supplied, the array
                is flattened before sorting.

        Returns:
            cupy.ndarray: Array of indices that sort the array.

        .. seealso::
            :func:`cupy.argsort` for full documentation,
            :meth:`numpy.ndarray.argsort`

        """

        # TODO(takagi): Support kind argument.

        cdef int _axis, ndim = self._shape.size()
        cdef ndarray data

        if not cupy.cuda.thrust_enabled:
            raise RuntimeError('Thrust is needed to use cupy.argsort. Please '
                               'install CUDA Toolkit with Thrust then '
                               'reinstall CuPy after uninstalling it.')

        if ndim == 0:
            raise ValueError('Sorting arrays with the rank of zero is not '
                             'supported')  # as numpy.argsort() raises

        if axis is None:
            data = self.ravel()
            _axis = -1
        else:
            data = self
            _axis = axis

        if _axis < 0:
            _axis += ndim
        if not (0 <= _axis < ndim):
            raise _AxisError('Axis out of range')

        if _axis == ndim - 1:
            data = data.copy()
        else:
            data = rollaxis(data, _axis, ndim).copy()
        shape = data.shape

        idx_array = ndarray(shape, dtype=numpy.intp)

        if ndim == 1:
            thrust.argsort(self.dtype, idx_array.data.ptr, data.data.ptr, 0,
                           shape)
        else:
            keys_array = ndarray(shape, dtype=numpy.intp)
            thrust.argsort(self.dtype, idx_array.data.ptr, data.data.ptr,
                           keys_array.data.ptr, shape)

        if _axis == ndim - 1:
            return idx_array
        else:
            return rollaxis(idx_array, -1, _axis)

    cpdef partition(self, kth, int axis=-1):
        """Partitions an array.

        Args:
            kth (int or sequence of ints): Element index to partition by. If
                supplied with a sequence of k-th it will partition all elements
                indexed by k-th of them into their sorted position at once.

            axis (int): Axis along which to sort. Default is -1, which means
                sort along the last axis.

        .. seealso::
            :func:`cupy.partition` for full documentation,
            :meth:`numpy.ndarray.partition`

        """

        if self.dtype.kind == 'c':
            raise NotImplementedError('Sorting arrays with dtype \'{}\' is '
                                      'not supported'.format(self.dtype))

        cdef int ndim = self._shape.size()
        cdef Py_ssize_t k, max_k, length, s, sz, t
        cdef ndarray data

        if ndim == 0:
            raise ValueError('Sorting arrays with the rank of zero is not '
                             'supported')

        if not self._c_contiguous:
            raise NotImplementedError('Sorting non-contiguous array is not '
                                      'supported.')

        if axis < 0:
            axis += ndim
        if not (0 <= axis < ndim):
            raise _AxisError('Axis out of range')

        if axis == ndim - 1:
            data = self
        else:
            data = rollaxis(self, axis, ndim).copy()

        length = self._shape[axis]
        if isinstance(kth, int):
            kth = kth,
        max_k = 0
        for k in kth:
            if k < 0:
                k += length
            if not (0 <= k < length):
                raise ValueError('kth(={}) out of bounds {}'.format(k, length))
            if max_k < k:
                max_k = k

        # For simplicity, max_k is round up to the power of 2. If max_k is
        # already the power of 2, it is round up to the next power of 2 because
        # we need to collect the first max(kth)+1 elements.
        max_k = max(32, 1 << max_k.bit_length())

        # The parameter t is the length of the list that stores elements to be
        # selected for each thread. We divide the array into sz subarrays.
        # These parameters are determined from the measurement on TITAN X.
        t = 4
        sz = 512
        while sz > 0 and length // sz < max_k + 32 * t:
            sz //= 2
        sz *= self.size // length

        # If the array size is small or k is large, we simply sort the array.
        if length < 32 or sz <= 32 or max_k >= 1024:
            # kth is ignored.
            data.sort(axis=-1)
        else:
            shape = data.shape
            data = data.ravel()

            # For each subarray, we collect first k elements to the head.
            kern, merge_kern = _partition_kernel(self.dtype)
            block_size = 32
            grid_size = sz
            kern(grid=(grid_size,), block=(block_size,), args=(
                data, max_k, self.size, t, sz))

            # Merge heads of subarrays.
            s = 1
            while s < sz // (self.size // length):
                block_size = 32
                grid_size = sz // s // 2
                merge_kern(grid=(grid_size,), block=(block_size,), args=(
                    data, max_k, self.size, sz, s))
                s *= 2

            data = data.reshape(shape)

        if axis != ndim - 1:
            data = cupy.rollaxis(data, -1, axis)
            elementwise_copy(data, self)

    cpdef ndarray argpartition(self, kth, axis=-1):
        """Returns the indices that would partially sort an array.

        Args:
            kth (int or sequence of ints): Element index to partition by. If
                supplied with a sequence of k-th it will partition all elements
                indexed by k-th of them into their sorted position at once.
            axis (int or None): Axis along which to sort. Default is -1, which
                means sort along the last axis. If None is supplied, the array
                is flattened before sorting.

        Returns:
            cupy.ndarray: Array of the same type and shape as ``a``.

        .. seealso::
            :func:`cupy.argpartition` for full documentation,
            :meth:`numpy.ndarray.argpartition`

        """
        cdef int _axis, ndim
        cdef Py_ssize_t k, length
        cdef ndarray data
        if axis is None:
            data = self.ravel()
            _axis = -1
        else:
            data = self
            _axis = axis

        ndim = data._shape.size()
        if _axis < 0:
            _axis += ndim
        if not (0 <= _axis < ndim):
            raise _AxisError('Axis out of range')

        length = data._shape[_axis]
        if isinstance(kth, int):
            kth = kth,
        for k in kth:
            if k < 0:
                k += length
            if not (0 <= k < length):
                raise ValueError('kth(={}) out of bounds {}'.format(k, length))

        # TODO(takgi) For its implementation reason, cupy.ndarray.argsort
        # currently performs full argsort with Thrust's efficient radix sort
        # algoritm.

        # kth is ignored.
        return data.argsort(_axis)

    # TODO(okuta): Implement searchsorted

    cpdef tuple nonzero(self):
        """Return the indices of the elements that are non-zero.

        Returned Array is containing the indices of the non-zero elements
        in that dimension.

        Returns:
            tuple of arrays: Indices of elements that are non-zero.

        .. seealso::
            :func:`numpy.nonzero`

        """
        cdef Py_ssize_t count_nonzero, ndim
        dtype = numpy.int64
        if self.size == 0:
            count_nonzero = 0
        else:
            r = self.ravel()
            nonzero = not_equal(r, 0, ndarray(r.shape, dtype))
            del r
            scan_index = scan(nonzero)
            count_nonzero = int(scan_index[-1])
        ndim = max(self._shape.size(), 1)
        if count_nonzero == 0:
            return (ndarray((0,), dtype=dtype),) * ndim

        if ndim <= 1:
            dst = ndarray((count_nonzero,), dtype=dtype)
            _nonzero_kernel_1d(nonzero, scan_index, dst)
            return dst,
        else:
            nonzero.shape = self.shape
            scan_index.shape = self.shape
            dst = ndarray((ndim, count_nonzero), dtype=dtype)
            _nonzero_kernel(nonzero, scan_index, dst)
            return tuple([dst[i] for i in range(ndim)])

    # TODO(okuta): Implement compress

    cpdef ndarray diagonal(self, offset=0, axis1=0, axis2=1):
        """Returns a view of the specified diagonals.

        .. seealso::
           :func:`cupy.diagonal` for full documentation,
           :meth:`numpy.ndarray.diagonal`

        """
        return _diagonal(self, offset, axis1, axis2)

    # -------------------------------------------------------------------------
    # Calculation
    # -------------------------------------------------------------------------
    cpdef ndarray max(self, axis=None, out=None, dtype=None, keepdims=False):
        """Returns the maximum along a given axis.

        .. seealso::
           :func:`cupy.amax` for full documentation,
           :meth:`numpy.ndarray.max`

        """
        return _amax(
            self, axis=axis, out=out, dtype=dtype, keepdims=keepdims)

    cpdef ndarray argmax(self, axis=None, out=None, dtype=None,
                         keepdims=False):
        """Returns the indices of the maximum along a given axis.

        .. seealso::
           :func:`cupy.argmax` for full documentation,
           :meth:`numpy.ndarray.argmax`

        """
        return _argmax(
            self, axis=axis, out=out, dtype=dtype, keepdims=keepdims)

    cpdef ndarray min(self, axis=None, out=None, dtype=None, keepdims=False):
        """Returns the minimum along a given axis.

        .. seealso::
           :func:`cupy.amin` for full documentation,
           :meth:`numpy.ndarray.min`

        """
        return _amin(
            self, axis=axis, out=out, dtype=dtype, keepdims=keepdims)

    cpdef ndarray argmin(self, axis=None, out=None, dtype=None,
                         keepdims=False):
        """Returns the indices of the minimum along a given axis.

        .. seealso::
           :func:`cupy.argmin` for full documentation,
           :meth:`numpy.ndarray.argmin`

        """
        return _argmin(
            self, axis=axis, out=out, dtype=dtype, keepdims=keepdims)

    # TODO(okuta): Implement ptp

    cpdef ndarray clip(self, a_min=None, a_max=None, out=None):
        """Returns an array with values limited to [a_min, a_max].

        .. seealso::
           :func:`cupy.clip` for full documentation,
           :meth:`numpy.ndarray.clip`

        """
        if a_min is None and a_max is None:
            raise ValueError('array_clip: must set either max or min')
        kind = self.dtype.kind
        if a_min is None:
            if kind == 'f':
                a_min = self.dtype.type('-inf')
            elif kind in 'iu':
                a_min = numpy.iinfo(self.dtype.type).min
        if a_max is None:
            if kind == 'f':
                a_max = self.dtype.type('inf')
            elif kind in 'iu':
                a_max = numpy.iinfo(self.dtype.type).max
        return _clip(self, a_min, a_max, out=out)

    cpdef ndarray round(self, decimals=0, out=None):
        """Returns an array with values rounded to the given number of decimals.

        .. seealso::
           :func:`cupy.around` for full documentation,
           :meth:`numpy.ndarray.round`

        """
        return _round_ufunc(self, decimals, out=out)

    cpdef ndarray trace(self, offset=0, axis1=0, axis2=1, dtype=None,
                        out=None):
        """Returns the sum along diagonals of the array.

        .. seealso::
           :func:`cupy.trace` for full documentation,
           :meth:`numpy.ndarray.trace`

        """
        d = self.diagonal(offset, axis1, axis2)
        return d.sum(-1, dtype, out, False)

    cpdef ndarray sum(self, axis=None, dtype=None, out=None, keepdims=False):
        """Returns the sum along a given axis.

        .. seealso::
           :func:`cupy.sum` for full documentation,
           :meth:`numpy.ndarray.sum`

        """
        if dtype is None:
            return _sum_auto_dtype(self, axis, dtype, out, keepdims)
        else:
            return _sum_keep_dtype(self, axis, dtype, out, keepdims)

    cpdef ndarray cumsum(self, axis=None, dtype=None, out=None):
        """Returns the cumulative sum of an array along a given axis.

        .. seealso::
           :func:`cupy.cumsum` for full documentation,
           :meth:`numpy.ndarray.cumsum`

        """
        return cupy.cumsum(self, axis, dtype, out)

    cpdef ndarray mean(self, axis=None, dtype=None, out=None, keepdims=False):
        """Returns the mean along a given axis.

        .. seealso::
           :func:`cupy.mean` for full documentation,
           :meth:`numpy.ndarray.mean`

        """
        return _mean(self, axis=axis, dtype=dtype, out=out, keepdims=keepdims)

    cpdef ndarray var(self, axis=None, dtype=None, out=None, ddof=0,
                      keepdims=False):
        """Returns the variance along a given axis.

        .. seealso::
           :func:`cupy.var` for full documentation,
           :meth:`numpy.ndarray.var`

        """
        return _var(self, axis=axis, dtype=dtype, out=out, ddof=ddof,
                    keepdims=keepdims)

    cpdef ndarray std(self, axis=None, dtype=None, out=None, ddof=0,
                      keepdims=False):
        """Returns the standard deviation along a given axis.

        .. seealso::
           :func:`cupy.std` for full documentation,
           :meth:`numpy.ndarray.std`

        """
        return _std(self, axis=axis, dtype=dtype, out=out, ddof=ddof,
                    keepdims=keepdims)

    cpdef ndarray prod(self, axis=None, dtype=None, out=None, keepdims=None):
        """Returns the product along a given axis.

        .. seealso::
           :func:`cupy.prod` for full documentation,
           :meth:`numpy.ndarray.prod`

        """
        if dtype is None:
            return _prod_auto_dtype(self, axis, dtype, out, keepdims)
        else:
            return _prod_keep_dtype(self, axis, dtype, out, keepdims)

    cpdef ndarray cumprod(a, axis=None, dtype=None, out=None):
        """Returns the cumulative product of an array along a given axis.

        .. seealso::
           :func:`cupy.cumprod` for full documentation,
           :meth:`numpy.ndarray.cumprod`

        """
        return cupy.cumprod(a, axis, dtype, out)

    cpdef ndarray all(self, axis=None, out=None, keepdims=False):
        return _all(self, axis=axis, out=out, keepdims=keepdims)

    cpdef ndarray any(self, axis=None, out=None, keepdims=False):
        return _any(self, axis=axis, out=out, keepdims=keepdims)

    # -------------------------------------------------------------------------
    # Arithmetic and comparison operations
    # -------------------------------------------------------------------------
    # Comparison operators:

    def __richcmp__(object self, object other, int op):
        if op == 0:
            return less(self, other)
        if op == 1:
            return less_equal(self, other)
        if op == 2:
            return equal(self, other)
        if op == 3:
            return not_equal(self, other)
        if op == 4:
            return greater(self, other)
        if op == 5:
            return greater_equal(self, other)
        return NotImplemented

    # Truth value of an array (bool):

    def __nonzero__(self):
        if self.size == 0:
            return False
        elif self.size == 1:
            return bool(self.get())
        else:
            msg = ('The truth value of an array with more than one element is '
                   'ambiguous. Use a.any() or a.all()')
            raise ValueError(msg)

    # Unary operations:

    def __neg__(self):
        return negative(self)

    def __pos__(self):
        return self

    def __abs__(self):
        return absolute(self)

    def __invert__(self):
        return invert(self)

    # Arithmetic:

    def __add__(x, y):
        if _should_use_rop(x, y):
            return y.__radd__(x)
        else:
            return add(x, y)

    def __sub__(x, y):
        if _should_use_rop(x, y):
            return y.__rsub__(x)
        else:
            return subtract(x, y)

    def __mul__(x, y):
        if _should_use_rop(x, y):
            return y.__rmul__(x)
        else:
            return multiply(x, y)

    def __matmul__(x, y):
        if _should_use_rop(x, y):
            return y.__rmatmul__(x)
        else:
            return matmul(x, y)

    def __div__(x, y):
        if _should_use_rop(x, y):
            return y.__rdiv__(x)
        else:
            return divide(x, y)

    def __truediv__(x, y):
        if _should_use_rop(x, y):
            return y.__rtruediv__(x)
        else:
            return true_divide(x, y)

    def __floordiv__(x, y):
        if _should_use_rop(x, y):
            return y.__rfloordiv__(x)
        else:
            return floor_divide(x, y)

    def __mod__(x, y):
        if _should_use_rop(x, y):
            return y.__rmod__(x)
        else:
            return remainder(x, y)

    def __divmod__(x, y):
        if _should_use_rop(x, y):
            return y.__rdivmod__(x)
        else:
            return divmod(x, y)

    def __pow__(x, y, modulo):
        # Note that we ignore the modulo argument as well as NumPy.
        if _should_use_rop(x, y):
            return y.__rpow__(x)
        else:
            return power(x, y)

    def __lshift__(x, y):
        if _should_use_rop(x, y):
            return y.__rlshift__(x)
        else:
            return left_shift(x, y)

    def __rshift__(x, y):
        if _should_use_rop(x, y):
            return y.__rrshift__(x)
        else:
            return right_shift(x, y)

    def __and__(x, y):
        if _should_use_rop(x, y):
            return y.__rand__(x)
        else:
            return bitwise_and(x, y)

    def __or__(x, y):
        if _should_use_rop(x, y):
            return y.__ror__(x)
        else:
            return bitwise_or(x, y)

    def __xor__(x, y):
        if _should_use_rop(x, y):
            return y.__rxor__(x)
        else:
            return bitwise_xor(x, y)

    # Arithmetic, in-place:

    def __iadd__(self, other):
        return add(self, other, self)

    def __isub__(self, other):
        return subtract(self, other, self)

    def __imul__(self, other):
        return multiply(self, other, self)

    def __idiv__(self, other):
        return divide(self, other, self)

    def __itruediv__(self, other):
        return true_divide(self, other, self)

    def __ifloordiv__(self, other):
        return floor_divide(self, other, self)

    def __imod__(self, other):
        return remainder(self, other, self)

    def __ipow__(self, other):
        return power(self, other, self)

    def __ilshift__(self, other):
        return left_shift(self, other, self)

    def __irshift__(self, other):
        return right_shift(self, other, self)

    def __iand__(self, other):
        return bitwise_and(self, other, self)

    def __ior__(self, other):
        return bitwise_or(self, other, self)

    def __ixor__(self, other):
        return bitwise_xor(self, other, self)

    cpdef ndarray conj(self):
        if self.dtype.kind == 'c':
            return conj(self)
        else:
            return self

    @property
    def real(self):
        if self.dtype.kind == 'c':
            view = ndarray(
                shape=self._shape, dtype=get_dtype(self.dtype.char.lower()),
                memptr=self.data, strides=self._strides)
            view.base = self.base if self.base is not None else self
            return view
        return self

    @real.setter
    def real(self, value):
        if self.dtype.kind == 'c':
            _real_setter(value, self)
        else:
            elementwise_copy(value, self)

    @property
    def imag(self):
        if self.dtype.kind == 'c':
            view = ndarray(
                shape=self._shape, dtype=get_dtype(self.dtype.char.lower()),
                memptr=self.data + self.dtype.itemsize // 2,
                strides=self._strides)
            view.base = self.base if self.base is not None else self
            return view
        new_array = ndarray(self.shape, dtype=self.dtype)
        new_array.fill(0)
        return new_array

    @imag.setter
    def imag(self, value):
        if self.dtype.kind == 'c':
            _imag_setter(value, self)
        else:
            raise TypeError('cupy.ndarray does not have imaginary part to set')

    # -------------------------------------------------------------------------
    # Special methods
    # -------------------------------------------------------------------------
    # For standard library functions:

    def __copy__(self):
        return self.copy()

    def __deepcopy__(self, memo):
        with self.device:
            return self.copy()

    def __reduce__(self):
        return array, (self.get(),)

    # Basic customization:

    # cupy.ndarray does not define __new__

    def __array__(self, dtype=None):
        if dtype is None or self.dtype == dtype:
            return self
        else:
            return self.astype(dtype)

    # TODO(okuta): Implement __array_wrap__

    # Container customization:

    def __iter__(self):
        if self._shape.size() == 0:
            raise TypeError('iteration over a 0-d array')
        return (self[i] for i in six.moves.range(self._shape[0]))

    def __len__(self):
        if self._shape.size() == 0:
            raise TypeError('len() of unsized object')
        return self._shape[0]

    def __getitem__(self, slices):
        """x.__getitem__(y) <==> x[y]

        Supports both basic and advanced indexing.

        .. note::

            Currently, it does not support ``slices`` that consists of more
            than one boolean arrays

        .. note::

           CuPy handles out-of-bounds indices differently from NumPy.
           NumPy handles them by raising an error, but CuPy wraps around them.

        Example:

            >>> a = cupy.arange(3)
            >>> a[[1, 3]]
            array([1, 0])

        """
        # supports basic indexing (by slices, ints or Ellipsis) and
        # some parts of advanced indexing by integer or boolean arrays.
        # TODO(beam2d): Support the advanced indexing of NumPy.
        cdef Py_ssize_t mask_i
        cdef list slice_list, adv_mask, adv_slices
        cdef bint advanced, mask_exists

        slice_list, advanced, mask_exists = _prepare_slice_list(
            slices, self._shape.size())

        if mask_exists:
            mask_i = _get_mask_index(slice_list)
            return _getitem_mask_single(self, slice_list[mask_i], mask_i)
        if advanced:
            a, adv_slices, adv_mask = _prepare_advanced_indexing(
                self, slice_list)
            if sum(adv_mask) == 1:
                axis = adv_mask.index(True)
                return a.take(adv_slices[axis], axis)
            return _getitem_multiple(a, adv_slices)

        return _simple_getitem(self, slice_list)

    def __setitem__(self, slices, value):
        """x.__setitem__(slices, y) <==> x[slices] = y

        Supports both basic and advanced indexing.

        .. note::

            Currently, it does not support ``slices`` that consists of more
            than one boolean arrays

        .. note::

            CuPy handles out-of-bounds indices differently from NumPy when
            using integer array indexing.
            NumPy handles them by raising an error, but CuPy wraps around them.

            >>> import cupy
            >>> x = cupy.arange(3)
            >>> x[[1, 3]] = 10
            >>> x
            array([10, 10,  2])

        .. note::

            The behavior differs from NumPy when integer arrays in ``slices``
            reference the same location multiple times.
            In that case, the value that is actually stored is undefined.

            >>> import cupy
            >>> a = cupy.zeros((2,))
            >>> i = cupy.arange(10000) % 2
            >>> v = cupy.arange(10000).astype(cupy.float)
            >>> a[i] = v
            >>> a  # doctest: +SKIP
            array([9150., 9151.])

            On the other hand, NumPy stores the value corresponding to the
            last index among the indices referencing duplicate locations.

            >>> import numpy
            >>> a_cpu = numpy.zeros((2,))
            >>> i_cpu = numpy.arange(10000) % 2
            >>> v_cpu = numpy.arange(10000).astype(numpy.float)
            >>> a_cpu[i_cpu] = v_cpu
            >>> a_cpu
            array([9998., 9999.])

        """
        _scatter_op(self, slices, value, 'update')

    def scatter_add(self, slices, value):
        """Adds given values to specified elements of an array.

        .. seealso::
            :func:`cupyx.scatter_add` for full documentation.

        """
        _scatter_op(self, slices, value, 'add')

    # TODO(okuta): Implement __getslice__
    # TODO(okuta): Implement __setslice__
    # TODO(okuta): Implement __contains__

    # numpy/ufunc compat
    def __array_ufunc__(self, ufunc, method, *inputs, **kwargs):

        """Apply unary or binary ufunc to this array

        If binary, only allow if second argument is another cupy ndarray or
        a number, i.e., raise ValueError instead of silently converting a
        numpy array.
        """
        import cupy  # top-level ufuncs
        if 'out' in kwargs:
            # need to unfold tuple argument in kwargs
            out = kwargs['out']
            if len(out) != 1:
                raise ValueError("The 'out' parameter must have exactly one "
                                 "array value")
            kwargs['out'] = out[0]

        if method == '__call__':
            if ufunc.signature is not None:
                # we don't support generalised-ufuncs (gufuncs)
                return NotImplemented
            try:
                cp_ufunc = getattr(cupy, ufunc.__name__)
            except AttributeError:
                return NotImplemented
            return cp_ufunc(*inputs, **kwargs)
        # Don't use for now, interface uncertain
        # elif method =='at' and name == 'add':
            # the only ufunc attribute currently
            # http://docs-cupy.chainer.org/en/stable/reference/ufunc.html#ufunc-at
            # self.scatter_add(*inputs, **kwargs)
        else:
            return NotImplemented

    # Conversion:

    def __int__(self):
        return int(self.get())

    if sys.version_info < (3,):
        def __long__(self):
            # Avoid using long() for flake8
            return self.get().__long__()

    def __float__(self):
        return float(self.get())

    def __complex__(self):
        return complex(self.get())

    def __oct__(self):
        return oct(self.get())

    def __hex__(self):
        return hex(self.get())

    # String representations:

    def __repr__(self):
        return repr(self.get())

    def __str__(self):
        return str(self.get())

    # -------------------------------------------------------------------------
    # Methods outside of the ndarray main documentation
    # -------------------------------------------------------------------------
    def dot(self, ndarray b, ndarray out=None):
        """Returns the dot product with given array.

        .. seealso::
           :func:`cupy.dot` for full documentation,
           :meth:`numpy.ndarray.dot`

        """
        return dot(self, b, out)

    # -------------------------------------------------------------------------
    # Cupy specific attributes and methods
    # -------------------------------------------------------------------------
    @property
    def device(self):
        """CUDA device on which this array resides."""
        return self.data.device

    cpdef get(self, stream=None):
        """Returns a copy of the array on host memory.

        Args:
            stream (cupy.cuda.Stream): CUDA stream object. If it is given, the
                copy runs asynchronously. Otherwise, the copy is synchronous.
                The default uses CUDA stream object of the current context.

        Returns:
            numpy.ndarray: Copy of the array on host memory.

        """
        if self.size == 0:
            return numpy.ndarray(self._shape, dtype=self.dtype)

        with self.device:
            a_gpu = ascontiguousarray(self)
        a_cpu = numpy.empty(self._shape, dtype=self.dtype)
        ptr = a_cpu.ctypes.get_as_parameter()
        if stream is not None:
            a_gpu.data.copy_to_host_async(ptr, a_gpu.nbytes, stream)
        else:
            stream_ptr = stream_module.get_current_stream_ptr()
            if stream_ptr == 0:
                a_gpu.data.copy_to_host(ptr, a_gpu.nbytes)
            else:
                a_gpu.data.copy_to_host_async(ptr, a_gpu.nbytes)
        return a_cpu

    cpdef set(self, arr, stream=None):
        """Copies an array on the host memory to :class:`cupy.ndarray`.

        Args:
            arr (numpy.ndarray): The source array on the host memory.
            stream (cupy.cuda.Stream): CUDA stream object. If it is given, the
                copy runs asynchronously. Otherwise, the copy is synchronous.
                The default uses CUDA stream object of the current context.

        """
        if not isinstance(arr, numpy.ndarray):
            raise TypeError('Only numpy.ndarray can be set to cupy.ndarray')
        if self.dtype != arr.dtype:
            raise TypeError('{} array cannot be set to {} array'.format(
                arr.dtype, self.dtype))
        if self.shape != arr.shape:
            raise ValueError(
                'Shape mismatch. Old shape: {}, new shape: {}'.format(
                    self.shape, arr.shape))
        if self._c_contiguous:
            arr = numpy.ascontiguousarray(arr)
        elif self._f_contiguous:
            arr = numpy.asfortranarray(arr)
        else:
            raise RuntimeError('Cannot set to non-contiguous array')

        ptr = arr.ctypes.get_as_parameter()
        if stream is not None:
            self.data.copy_from_host_async(ptr, self.nbytes, stream)
        else:
            stream_ptr = stream_module.get_current_stream_ptr()
            if stream_ptr == 0:
                self.data.copy_from_host(ptr, self.nbytes)
            else:
                self.data.copy_from_host_async(ptr, self.nbytes)

    cpdef ndarray reduced_view(self, dtype=None):
        """Returns a view of the array with minimum number of dimensions.

        Args:
            dtype: Data type specifier. If it is given, then the memory
                sequence is reinterpreted as the new type.

        Returns:
            cupy.ndarray: A view of the array with reduced dimensions.

        """
        cdef vector.vector[Py_ssize_t] shape, strides
        cdef Py_ssize_t ndim
        ndim = self._shape.size()
        if ndim <= 1:
            return self
        internal.get_reduced_dims(
            self._shape, self._strides, self.itemsize, shape, strides)
        if ndim == <Py_ssize_t>shape.size():
            return self

        view = self.view(dtype=dtype)
        # TODO(niboshi): Confirm update_x_contiguity flags
        view._set_shape_and_strides(shape, strides, True, True)
        return view

    cpdef _update_c_contiguity(self):
        if self.size == 0:
            self._c_contiguous = True
            return
        self._c_contiguous = internal.get_c_contiguity(
            self._shape, self._strides, self.itemsize)

    cpdef _update_f_contiguity(self):
        cdef Py_ssize_t i, count
        cdef vector.vector[Py_ssize_t] rev_shape, rev_strides
        if self.size == 0:
            self._f_contiguous = True
            return
        if self._c_contiguous:
            count = 0
            for i in self._shape:
                if i == 1:
                    count += 1
            self._f_contiguous = (<Py_ssize_t>self._shape.size()) - count <= 1
            return
        rev_shape.assign(self._shape.rbegin(), self._shape.rend())
        rev_strides.assign(self._strides.rbegin(), self._strides.rend())
        self._f_contiguous = internal.get_c_contiguity(
            rev_shape, rev_strides, self.itemsize)

    cpdef _update_contiguity(self):
        self._update_c_contiguity()
        self._update_f_contiguity()

    cpdef _set_shape_and_strides(self, vector.vector[Py_ssize_t]& shape,
                                 vector.vector[Py_ssize_t] & strides,
                                 bint update_c_contiguity,
                                 bint update_f_contiguity):
        if shape.size() != strides.size():
            raise ValueError('len(shape) != len(strides)')
        self._shape = shape
        self._strides = strides
        self.size = internal.prod_ssize_t(shape)
        if update_c_contiguity:
            self._update_c_contiguity()
        if update_f_contiguity:
            self._update_f_contiguity()

<<<<<<< HEAD
    cdef CPointer get_pointer(self):
=======
    cpdef _set_shape_and_contiguous_strides(
            self, vector.vector[Py_ssize_t]& shape,
            Py_ssize_t itemsize, bint is_c_contiguous):

        self.size = internal.set_contiguous_strides(
            shape, self._strides, itemsize, is_c_contiguous)
        self._shape = shape
        if is_c_contiguous:
            self._c_contiguous = True
            self._update_f_contiguity()
        else:
            self._f_contiguous = True
            self._update_c_contiguity()

    cdef function.CPointer get_pointer(self):
>>>>>>> e82b90df
        return CArray(self)

    cpdef object toDlpack(self):
        """Zero-copy conversion to a DLPack tensor.

        DLPack is a open in memory tensor structure proposed in this
        repository: `dmlc/dlpack <https://github.com/dmlc/dlpack>`_.

        This function returns a :class:`PyCapsule` object which contains a
        pointer to a DLPack tensor converted from the own ndarray. This
        function does not copy the own data to the output DLpack tensor
        but it shares the pointer which is pointing to the same memory region
        for the data.

        Returns:
            dltensor (:class:`PyCapsule`): Output DLPack tensor which is
                encapsulated in a :class:`PyCapsule` object.

        .. seealso::

            :meth:`~cupy.fromDlpack` is a method for zero-copy conversion from
            a DLPack tensor (which is encapsulated in a :class:`PyCapsule`
            object) to a :class:`ndarray`

        .. admonition:: Example

            >>> import cupy
            >>> array1 = cupy.array([0, 1, 2], dtype=cupy.float32)
            >>> dltensor = array1.toDlpack()
            >>> array2 = cupy.fromDlpack(dltensor)
            >>> cupy.testing.assert_array_equal(array1, array2)

        """
        return dlpack.toDlpack(self)


cpdef vector.vector[Py_ssize_t] _get_strides_for_nocopy_reshape(
        ndarray a, vector.vector[Py_ssize_t] & newshape) except *:
    cdef vector.vector[Py_ssize_t] newstrides
    cdef Py_ssize_t size, itemsize, ndim, dim, last_stride
    size = a.size
    if size != internal.prod_ssize_t(newshape):
        return newstrides

    itemsize = a.itemsize
    if size == 1:
        newstrides.assign(<Py_ssize_t>newshape.size(), itemsize)
        return newstrides

    cdef vector.vector[Py_ssize_t] shape, strides
    internal.get_reduced_dims(a._shape, a._strides, itemsize, shape, strides)

    ndim = shape.size()
    dim = 0
    sh = shape[0]
    st = strides[0]
    last_stride = shape[0] * strides[0]
    for size in newshape:
        if size <= 1:
            newstrides.push_back(last_stride)
            continue
        if dim >= ndim or shape[dim] % size != 0:
            newstrides.clear()
            break
        shape[dim] //= size
        last_stride = shape[dim] * strides[dim]
        newstrides.push_back(last_stride)
        if shape[dim] == 1:
            dim += 1
    return newstrides


include "carray.pxi"


# =============================================================================
# Routines
# =============================================================================

cdef str _id = 'out0 = in0'

cdef fill_kernel = ElementwiseKernel('T x', 'T y', 'y = x', 'fill')

elementwise_copy = create_ufunc(
    'cupy_copy',
    ('?->?', 'b->b', 'B->B', 'h->h', 'H->H', 'i->i', 'I->I', 'l->l', 'L->L',
     'q->q', 'Q->Q', 'e->e', 'f->f', 'd->d', 'F->F', 'D->D'),
    'out0 = out0_type(in0)', default_casting='unsafe')
# complex numbers requires out0 = complex<T>(in0)

elementwise_copy_where = create_ufunc(
    'cupy_copy_where',
    ('??->?', 'b?->b', 'B?->B', 'h?->h', 'H?->H', 'i?->i', 'I?->I', 'l?->l',
     'L?->L', 'q?->q', 'Q?->Q', 'e?->e', 'f?->f', 'd?->d', 'F?->F', 'D?->D'),
    'if (in1) out0 = in0', default_casting='unsafe')

cdef str _divmod_float = '''
    out0_type a = _floor_divide(in0, in1);
    out0 = a;
    out1 = in0 - a * in1'''


divmod = create_ufunc(
    'cupy_divmod',
    ('bb->bb', 'BB->BB', 'hh->hh', 'HH->HH', 'ii->ii', 'II->II', 'll->ll',
     'LL->LL', 'qq->qq', 'QQ->QQ',
     ('ee->ee', _divmod_float),
     ('ff->ff', _divmod_float),
     ('dd->dd', _divmod_float)),
    '''
    if (in1 == 0) {
        out0 = 0;
        out1 = 0;
    } else {
        out0_type a = _floor_divide(in0, in1);
        out0 = a;
        out1 = in0 - a * in1;
    }''')


cdef _min_max_preamble = '''
template <typename T>
struct min_max_st{
    T value;
    int index;
    __device__ min_max_st() : index(-1) { }
    __device__ min_max_st(T v) : value(v), index(0) { }
    __device__ min_max_st(T v, int i) : value(v), index(i) { }
};

template <typename T>
inline __device__ bool is_nan(T x) {
    return x != x;
}

template <typename T>
__device__ min_max_st<T> my_min(
        const min_max_st<T>& a, const min_max_st<T>& b) {
    if (a.index == -1) return b;
    if (b.index == -1) return a;
    return min_max_st<T>(min(a.value, b.value));
}
template <typename T>
__device__ min_max_st<T> my_min_float(
        const min_max_st<T>& a, const min_max_st<T>& b) {
    if (a.index == -1) return b;
    if (b.index == -1) return a;
    if (is_nan(a.value)) return a;
    if (is_nan(b.value)) return b;
    return min_max_st<T>(min(a.value, b.value));
}

template <typename T>
__device__ min_max_st<T> my_max(
        const min_max_st<T>& a, const min_max_st<T>& b) {
    if (a.index == -1) return b;
    if (b.index == -1) return a;
    return min_max_st<T>(max(a.value, b.value));
}
template <typename T>
__device__ min_max_st<T> my_max_float(
        const min_max_st<T>& a, const min_max_st<T>& b) {
    if (a.index == -1) return b;
    if (b.index == -1) return a;
    if (is_nan(a.value)) return a;
    if (is_nan(b.value)) return b;
    return min_max_st<T>(max(a.value, b.value));
}

template <typename T>
__device__ min_max_st<T> my_argmin(
        const min_max_st<T>& a, const min_max_st<T>& b) {
    if (a.index == -1) return b;
    if (b.index == -1) return a;
    if (a.value == b.value)
        return min_max_st<T>(a.value, min(a.index, b.index));
    return (a.value <= b.value) ? a : b;
}
template <typename T>
__device__ min_max_st<T> my_argmin_float(
        const min_max_st<T>& a, const min_max_st<T>& b) {
    if (a.index == -1) return b;
    if (b.index == -1) return a;
    if (a.value == b.value)
        return min_max_st<T>(a.value, min(a.index, b.index));
    if (is_nan(a.value)) return a;
    if (is_nan(b.value)) return b;
    return (a.value <= b.value) ? a : b;
}

template <typename T>
__device__ min_max_st<T> my_argmax(
        const min_max_st<T>& a, const min_max_st<T>& b) {
    if (a.index == -1) return b;
    if (b.index == -1) return a;
    if (a.value == b.value)
        return min_max_st<T>(a.value, min(a.index, b.index));
    return (a.value >= b.value) ? a : b;
}
template <typename T>
__device__ min_max_st<T> my_argmax_float(
        const min_max_st<T>& a, const min_max_st<T>& b) {
    if (a.index == -1) return b;
    if (b.index == -1) return a;
    if (a.value == b.value)
        return min_max_st<T>(a.value, min(a.index, b.index));
    if (is_nan(a.value)) return a;
    if (is_nan(b.value)) return b;
    return (a.value >= b.value) ? a : b;
}
'''


_amin = create_reduction_func(
    'cupy_min',
    ('?->?', 'b->b', 'B->B', 'h->h', 'H->H', 'i->i', 'I->I', 'l->l', 'L->L',
     'q->q', 'Q->Q',
     ('e->e', (None, 'my_min_float(a, b)', None, None)),
     ('f->f', (None, 'my_min_float(a, b)', None, None)),
     ('d->d', (None, 'my_min_float(a, b)', None, None))),
    ('min_max_st<type_in0_raw>(in0)', 'my_min(a, b)', 'out0 = a.value',
     'min_max_st<type_in0_raw>'),
    None, _min_max_preamble)


_amax = create_reduction_func(
    'cupy_max',
    ('?->?', 'b->b', 'B->B', 'h->h', 'H->H', 'i->i', 'I->I', 'l->l', 'L->L',
     'q->q', 'Q->Q',
     ('e->e', (None, 'my_max_float(a, b)', None, None)),
     ('f->f', (None, 'my_max_float(a, b)', None, None)),
     ('d->d', (None, 'my_max_float(a, b)', None, None))),
    ('min_max_st<type_in0_raw>(in0)', 'my_max(a, b)', 'out0 = a.value',
     'min_max_st<type_in0_raw>'),
    None, _min_max_preamble)


nanmin = create_reduction_func(
    'cupy_nanmin',
    ('?->?', 'b->b', 'B->B', 'h->h', 'H->H', 'i->i', 'I->I', 'l->l', 'L->L',
     'q->q', 'Q->Q', 'e->e', 'f->f', 'd->d'),
    ('min_max_st<type_in0_raw>(in0)', 'my_min(a, b)', 'out0 = a.value',
     'min_max_st<type_in0_raw>'),
    None, _min_max_preamble)


nanmax = create_reduction_func(
    'cupy_nanmax',
    ('?->?', 'b->b', 'B->B', 'h->h', 'H->H', 'i->i', 'I->I', 'l->l', 'L->L',
     'q->q', 'Q->Q', 'e->e', 'f->f', 'd->d'),
    ('min_max_st<type_in0_raw>(in0)', 'my_max(a, b)', 'out0 = a.value',
     'min_max_st<type_in0_raw>'),
    None, _min_max_preamble)


cdef _argmin = create_reduction_func(
    'cupy_argmin',
    ('?->q', 'B->q', 'h->q', 'H->q', 'i->q', 'I->q', 'l->q', 'L->q',
     'q->q', 'Q->q',
     ('e->q', (None, 'my_argmin_float(a, b)', None, None)),
     ('f->q', (None, 'my_argmin_float(a, b)', None, None)),
     ('d->q', (None, 'my_argmin_float(a, b)', None, None))),
    ('min_max_st<type_in0_raw>(in0, _J)', 'my_argmin(a, b)', 'out0 = a.index',
     'min_max_st<type_in0_raw>'),
    None, _min_max_preamble)


cdef _argmax = create_reduction_func(
    'cupy_argmax',
    ('?->q', 'B->q', 'h->q', 'H->q', 'i->q', 'I->q', 'l->q', 'L->q',
     'q->q', 'Q->q',
     ('e->q', (None, 'my_argmax_float(a, b)', None, None)),
     ('f->q', (None, 'my_argmax_float(a, b)', None, None)),
     ('d->q', (None, 'my_argmax_float(a, b)', None, None))),
    ('min_max_st<type_in0_raw>(in0, _J)', 'my_argmax(a, b)', 'out0 = a.index',
     'min_max_st<type_in0_raw>'),
    None, _min_max_preamble)


cdef _round_preamble = '''
template<typename T> __device__ T pow10(long long n){
  T x = 1, a = 10;
  while (n) {
    if (n & 1) x *= a;
    a *= a;
    n >>= 1;
  }
  return x;
};
'''


cdef _round_float = '''
if (in1 == 0) {
    out0 = round(in0);
} else {
    double x;
    x = pow10<double>(abs(in1));  // TODO(okuta): Move before loop
    out0 = in1 < 0 ? round(in0 / x) * x : round(in0 * x) / x;
}'''

cdef _round_complex = '''
double x, inv_x;
if (in1 == 0) {
    x = inv_x = 1;
} else {
    x = pow10<double>(abs(in1));  // TODO(okuta): Move before loop
    inv_x = 1.0 / x;
    if (in1 < 0) {
        double y = x;
        x = inv_x;
        inv_x = y;
    }
}
out0 = in0_type(round(in0.real() * x) * inv_x,
                round(in0.imag() * x) * inv_x);'''


_round_ufunc = create_ufunc(
    'cupy_round',
    ('?q->e',
     'bq->b', 'Bq->B', 'hq->h', 'Hq->H', 'iq->i', 'Iq->I', 'lq->l', 'Lq->L',
     'qq->q', 'Qq->Q',
     ('eq->e', _round_float),
     ('fq->f', _round_float),
     ('dq->d', _round_float),
     ('Fq->F', _round_complex),
     ('Dq->D', _round_complex)),
    '''
    if (in1 < 0) {
        // TODO(okuta): Move before loop
        long long x = pow10<long long>(-in1 - 1);
        // TODO(okuta): Check Numpy
        out0 = ((in0 / x + (in0 > 0 ? 5 : -5)) / 10) * x * 10;
    } else {
        out0 = in0;
    }''', preamble=_round_preamble)


# -----------------------------------------------------------------------------
# Array creation routines
# -----------------------------------------------------------------------------

cpdef ndarray array(obj, dtype=None, bint copy=True, str order='K',
                    bint subok=False, Py_ssize_t ndmin=0):
    # TODO(beam2d): Support subok options
    cdef Py_ssize_t nvidem
    cdef ndarray a, src
    cdef size_t nbytes
    if subok:
        raise NotImplementedError
    if isinstance(obj, ndarray):
        src = obj
        if dtype is None:
            dtype = src.dtype
        if src.data.device_id == device.get_device_id():
            a = src.astype(dtype, order=order, copy=copy)
        else:
            a = src.copy(order=order).astype(dtype, copy=False)

        ndim = a._shape.size()
        if ndmin > ndim:
            if a is obj:
                # When `copy` is False, `a` is same as `obj`.
                a = a.view()
            a.shape = (1,) * (ndmin - ndim) + a.shape
    else:
        if order is not None and len(order) >= 1 and order[0] in 'KAka':
            if isinstance(obj, numpy.ndarray) and obj.flags.f_contiguous:
                order = 'F'
            else:
                order = 'C'
        a_cpu = numpy.array(obj, dtype=dtype, copy=False, order=order,
                            ndmin=ndmin)
        a_dtype = a_cpu.dtype
        if a_dtype.char not in '?bhilqBHILQefdFD':
            raise ValueError('Unsupported dtype %s' % a_dtype)
        a = ndarray(a_cpu.shape, dtype=a_dtype, order=order)
        if a_cpu.ndim == 0:
            a.fill(a_cpu[()])
            return a
        nbytes = a.nbytes
        stream = stream_module.get_current_stream()

        mem = None
        error = None
        try:
            mem = pinned_memory.alloc_pinned_memory(nbytes)
        except CUDARuntimeError as e:
            if e.status != runtime.errorMemoryAllocation:
                raise
            error = e

        if mem is not None:
            src_cpu = numpy.frombuffer(mem, a_dtype, a_cpu.size)
            src_cpu[:] = a_cpu.ravel(order)
            a.data.copy_from_host_async(ctypes.c_void_p(mem.ptr), nbytes)
            pinned_memory._add_to_watch_list(stream.record(), mem)
        else:
            warnings.warn(
                'Using synchronous transfer as pinned memory ({} bytes) '
                'could not be allocated. '
                'This generally occurs because of insufficient host memory. '
                'The original error was: {}'.format(nbytes, error))
            a.data.copy_from_host(a_cpu.ctypes.get_as_parameter(), nbytes)

    return a


cpdef ndarray ascontiguousarray(ndarray a, dtype=None):
    if dtype is None:
        if a._c_contiguous:
            return a
        dtype = a.dtype
    else:
        dtype = get_dtype(dtype)
        if a._c_contiguous and dtype == a.dtype:
            return a

    newarray = ndarray(a.shape, dtype)
    elementwise_copy(a, newarray)
    return newarray


cpdef ndarray asfortranarray(ndarray a, dtype=None):
    cdef ndarray newarray
    cdef int m, n

    if dtype is None:
        if a._f_contiguous:
            return a
        dtype = a.dtype
    else:
        dtype = get_dtype(dtype)
        if a._f_contiguous and dtype == a.dtype:
            return a

    newarray = ndarray(a.shape, dtype, order='F')
    if (a.flags.c_contiguous and
            (a.dtype == numpy.float32 or a.dtype == numpy.float64) and
            a.ndim == 2 and dtype == a.dtype):
        m, n = a.shape
        handle = device.get_cublas_handle()
        if a.dtype == numpy.float32:
            cublas.sgeam(
                handle,
                1,  # transpose a
                1,  # transpose newarray
                m, n, 1., a.data.ptr, n, 0., a.data.ptr, n,
                newarray.data.ptr, m)
        elif a.dtype == numpy.float64:
            cublas.dgeam(
                handle,
                1,  # transpose a
                1,  # transpose newarray
                m, n, 1., a.data.ptr, n, 0., a.data.ptr, n,
                newarray.data.ptr, m)
        return newarray
    else:
        elementwise_copy(a, newarray)
        return newarray


# -----------------------------------------------------------------------------
# Array manipulation routines
# -----------------------------------------------------------------------------

def _has_element(vector.vector[Py_ssize_t] source, Py_ssize_t n):
    for elem in source:
        if elem == n:
            return True
    return False


cpdef vector.vector[Py_ssize_t] normalize_axis_tuple(
        axis, Py_ssize_t ndim) except *:
    """Normalizes an axis argument into a tuple of non-negative integer axes.

    Arguments `allow_duplicate` and `axis_name` are not supported.

    """
    if numpy.isscalar(axis):
        axis = (axis,)

    cdef vector.vector[Py_ssize_t] ret
    for ax in axis:
        if ax >= ndim or ax < -ndim:
            raise _AxisError('axis {} is out of bounds for array of '
                             'dimension {}'.format(ax, ndim))
        if _has_element(ret, ax):
            raise _AxisError('repeated axis')
        ret.push_back(ax % ndim)

    return ret


cpdef ndarray moveaxis(ndarray a, source, destination):
    cdef vector.vector[Py_ssize_t] src = normalize_axis_tuple(source, a.ndim)
    cdef vector.vector[Py_ssize_t] dest = normalize_axis_tuple(destination,
                                                               a.ndim)

    if len(src) != len(dest):
        raise ValueError('`source` and `destination` arguments must have '
                         'the same number of elements')

    cdef vector.vector[Py_ssize_t] order
    cdef Py_ssize_t n = 0
    for i in range(a.ndim):
        n = <Py_ssize_t>i
        if not _has_element(src, n):
            order.push_back(n)

    cdef Py_ssize_t d, s
    for d, s in sorted(zip(dest, src)):
        order.insert(order.begin() + d, s)

    return a.transpose(order)


cpdef ndarray rollaxis(ndarray a, Py_ssize_t axis, Py_ssize_t start=0):
    cdef Py_ssize_t i, ndim = a.ndim
    cdef vector.vector[Py_ssize_t] axes
    if axis < 0:
        axis += ndim
    if start < 0:
        start += ndim
    if not (0 <= axis < ndim and 0 <= start <= ndim):
        raise ValueError('Axis out of range')
    if axis < start:
        start -= 1
    if axis == start:
        return a
    if ndim == 2:
        return a._transpose(axes)

    for i in range(ndim):
        axes.push_back(i)
    axes.erase(axes.begin() + axis)
    axes.insert(axes.begin() + start, axis)
    return a._transpose(axes)


def array_split(ndarray ary, indices_or_sections, Py_ssize_t axis):

    cdef Py_ssize_t i, ndim, size, each_size, index, prev, offset, stride
    cdef vector.vector[Py_ssize_t] shape

    ndim = ary.ndim
    if -ndim > axis or ndim <= axis:
        raise IndexError('Axis exceeds ndim')
    if axis < 0:
        axis += ndim
    size = ary._shape[axis]

    if numpy.isscalar(indices_or_sections):
        each_size = (size - 1) // indices_or_sections + 1
        indices = [i * each_size
                   for i in range(1, indices_or_sections)]
    else:
        indices = [i if i >= 0 else size + i for i in indices_or_sections]

    if len(indices) == 0:
        return [ary]

    # Make a copy of shape for each view
    shape = ary._shape

    prev = 0
    ret = []
    stride = ary._strides[axis]
    if ary.size == 0:
        stride = 0
    for index in indices:
        shape[axis] = index - prev
        v = ary.view()
        v.data = ary.data + prev * stride
        # TODO(niboshi): Confirm update_x_contiguity flags
        v._set_shape_and_strides(shape, ary._strides, True, True)
        ret.append(v)

        prev = index

    shape[axis] = size - prev
    v = ary.view()
    v.data = ary.data + prev * stride
    # TODO(niboshi): Confirm update_x_contiguity flags
    v._set_shape_and_strides(shape, ary._strides, True, True)
    ret.append(v)

    return ret


cdef Py_ssize_t PY_SSIZE_T_MAX = sys.maxsize


@cython.final
cdef class broadcast:
    """Object that performs broadcasting.

    CuPy actually uses this class to support broadcasting in various
    operations. Note that this class does not provide an iterator.

    Args:
        arrays (tuple of arrays): Arrays to be broadcasted.

    Attributes:
        ~broadcast.shape (tuple of ints): The broadcasted shape.
        nd (int): Number of dimensions of the broadcasted shape.
        ~broadcast.size (int): Total size of the broadcasted shape.
        values (list of arrays): The broadcasted arrays.

    .. seealso:: :class:`numpy.broadcast`

    """

    def __init__(self, *arrays):
        cdef Py_ssize_t i, j, s, smin, smax, a_ndim, a_sh
        cdef vector.vector[Py_ssize_t] shape, strides, r_shape, r_strides
        cdef vector.vector[vector.vector[Py_ssize_t]] shape_arr
        cdef ndarray a, view
        cdef slice rev = slice(None, None, -1)

        self.nd = 0
        for x in arrays:
            if not isinstance(x, ndarray):
                continue
            a = x
            self.nd = max(self.nd, <Py_ssize_t>a._shape.size())
            r_shape.assign(a._shape.rbegin(), a._shape.rend())
            shape_arr.push_back(r_shape)

        r_shape.clear()
        for i in range(self.nd):
            smin = PY_SSIZE_T_MAX
            smax = 0
            for j in range(<Py_ssize_t>shape_arr.size()):
                if i < <Py_ssize_t>shape_arr[j].size():
                    s = shape_arr[j][i]
                    smin = min(smin, s)
                    smax = max(smax, s)
            if smin == 0 and smax > 1:
                raise ValueError(
                    'shape mismatch: objects cannot be broadcast to a '
                    'single shape')
            r_shape.push_back(0 if smin == 0 else smax)

        shape.assign(r_shape.rbegin(), r_shape.rend())
        self.shape = tuple(shape)
        self.size = internal.prod_ssize_t(shape)

        broadcasted = []
        for x in arrays:
            if not isinstance(x, ndarray):
                broadcasted.append(x)
                continue
            a = x
            if internal.vector_equal(a._shape, shape):
                broadcasted.append(a)
                continue

            r_strides.assign(self.nd, <Py_ssize_t>0)
            a_ndim = a._shape.size()
            for i in range(a_ndim):
                a_sh = a._shape[a_ndim - i - 1]
                if a_sh == r_shape[i]:
                    r_strides[i] = a._strides[a_ndim - i - 1]
                elif a_sh != 1:
                    raise ValueError('Broadcasting failed')

            strides.assign(r_strides.rbegin(), r_strides.rend())
            view = a.view()
            # TODO(niboshi): Confirm update_x_contiguity flags
            view._set_shape_and_strides(shape, strides, True, True)
            broadcasted.append(view)

        self.values = tuple(broadcasted)


cpdef ndarray broadcast_to(ndarray array, shape):
    """Broadcast an array to a given shape.

    .. seealso::
        :func:`cupy.broadcast_to` for full documentation,
        :meth:`numpy.broadcast_to`

    """
    cdef int i, j, ndim = array._shape.size(), length = len(shape)
    cdef Py_ssize_t sh, a_sh
    if ndim > length:
        raise ValueError(
            'input operand has more dimensions than allowed by the axis '
            'remapping')
    cdef vector.vector[Py_ssize_t] strides, _shape = shape
    strides.assign(length, 0)
    for i in range(ndim):
        j = i + length - ndim
        sh = _shape[j]
        a_sh = array._shape[i]
        if sh == a_sh:
            strides[j] = array._strides[i]
        elif a_sh != 1:
            raise ValueError('Broadcasting failed')

    view = array.view()
    # TODO(niboshi): Confirm update_x_contiguity flags
    view._set_shape_and_strides(_shape, strides, True, True)
    return view


cpdef ndarray _repeat(ndarray a, repeats, axis=None):
    """Repeat arrays along an axis.

    Args:
        a (cupy.ndarray): Array to transform.
        repeats (int, list or tuple): The number of repeats.
        axis (int): The axis to repeat.

    Returns:
        cupy.ndarray: Transformed array with repeats.

    .. seealso:: :func:`numpy.repeat`

    """
    cdef ndarray ret

    # Scalar and size 1 'repeat' arrays broadcast to any shape, for all
    # other inputs the dimension must match exactly.
    cdef bint broadcast = False
    # numpy.issubdtype(1, numpy.integer) fails with old numpy like 1.13.3.
    if (isinstance(repeats, int) or
            (hasattr(repeats, 'dtype') and
             numpy.issubdtype(repeats, numpy.integer))):
        if repeats < 0:
            raise ValueError(
                "'repeats' should not be negative: {}".format(repeats))
        broadcast = True
        repeats = [repeats]
    elif cpython.PySequence_Check(repeats):
        for rep in repeats:
            if rep < 0:
                raise ValueError(
                    "all elements of 'repeats' should not be negative: {}"
                    .format(repeats))
        if len(repeats) == 1:
            broadcast = True
    else:
        raise ValueError(
            "'repeats' should be int or sequence: {}".format(repeats))

    if axis is None:
        if broadcast:
            a = a._reshape((-1, 1))
            ret = ndarray((a.size, repeats[0]), dtype=a.dtype)
            if ret.size:
                ret[...] = a
            return ret.ravel()
        else:
            a = a.ravel()
            axis = 0
    elif not (-a.ndim <= axis < a.ndim):
        raise _AxisError(
            'axis {} is out of bounds for array of dimension {}'.format(
                axis, a.ndim))

    if broadcast:
        repeats = repeats * a._shape[axis % a._shape.size()]
    elif a.shape[axis] != len(repeats):
        raise ValueError(
            "'repeats' and 'axis' of 'a' should be same length: {} != {}"
            .format(a.shape[axis], len(repeats)))

    if axis < 0:
        axis += a.ndim

    ret_shape = list(a.shape)
    ret_shape[axis] = sum(repeats)
    ret = ndarray(ret_shape, dtype=a.dtype)
    a_index = [slice(None)] * len(ret_shape)
    ret_index = list(a_index)
    offset = 0
    for i in range(a._shape[axis]):
        if repeats[i] == 0:
            continue
        a_index[axis] = slice(i, i + 1)
        ret_index[axis] = slice(offset, offset + repeats[i])
        # convert to tuple because cupy has a indexing bug
        ret[tuple(ret_index)] = a[tuple(a_index)]
        offset += repeats[i]
    return ret


cpdef ndarray concatenate_method(tup, int axis):
    cdef int ndim, a_ndim
    cdef int i
    cdef ndarray a
    cdef bint have_same_types
    cdef vector.vector[Py_ssize_t] shape

    ndim = -1
    dtype = None
    have_same_types = True
    arrays = list(tup)
    for o in arrays:
        if not isinstance(o, ndarray):
            raise TypeError('Only cupy arrays can be concatenated')
        a = o
        a_ndim = a._shape.size()
        if a_ndim == 0:
            raise TypeError('zero-dimensional arrays cannot be concatenated')
        if ndim == -1:
            ndim = a_ndim
            shape = a._shape
            if axis < 0:
                axis += ndim
            if axis < 0 or axis >= ndim:
                raise _AxisError(
                    'axis {} out of bounds [0, {})'.format(axis, ndim))
            dtype = a.dtype
            continue

        have_same_types = have_same_types and (a.dtype == dtype)
        if a_ndim != ndim:
            raise ValueError(
                'All arrays to concatenate must have the same ndim')
        for i in range(ndim):
            if i != axis and shape[i] != a._shape[i]:
                raise ValueError(
                    'All arrays must have same shape except the axis to '
                    'concatenate')
        shape[axis] += a._shape[axis]

    if ndim == -1:
        raise ValueError('Cannot concatenate from empty tuple')

    if not have_same_types:
        dtype = numpy.find_common_type([a.dtype for a in arrays], [])
    return _concatenate(arrays, axis, tuple(shape), dtype)


cpdef ndarray _concatenate(list arrays, Py_ssize_t axis, tuple shape, dtype):
    cdef ndarray a, ret
    cdef Py_ssize_t i, aw, itemsize, axis_size
    cdef bint all_same_type, same_shape_and_contiguous
    # If arrays are large, Issuing each copy method is efficient.
    cdef Py_ssize_t threshold_size = 2 * 1024 * 1024

    if len(arrays) > 8:
        all_same_type = True
        same_shape_and_contiguous = True
        axis_size = shape[axis] // len(arrays)
        total_bytes = 0
        itemsize = dtype.itemsize
        for a in arrays:
            if a.dtype != dtype:
                all_same_type = False
                break
            if same_shape_and_contiguous:
                same_shape_and_contiguous = (
                    a._c_contiguous and a._shape[axis] == axis_size)
            total_bytes += a.size * itemsize

        if all_same_type and total_bytes < threshold_size * len(arrays):
            return _concatenate_single_kernel(
                arrays, axis, shape, dtype, same_shape_and_contiguous)

    ret = ndarray(shape, dtype=dtype)
    i = 0
    slice_list = [slice(None)] * len(shape)
    for a in arrays:
        aw = a._shape[axis]
        slice_list[axis] = slice(i, i + aw)
        elementwise_copy(a, _simple_getitem(ret, slice_list))
        i += aw
    return ret


cpdef ndarray _concatenate_single_kernel(
        list arrays, Py_ssize_t axis, tuple shape, dtype,
        bint same_shape_and_contiguous):
    cdef ndarray a, x, ret
    cdef Py_ssize_t base, cum, ndim
    cdef int i, j
    cdef Py_ssize_t[:] ptrs
    cdef Py_ssize_t[:] cum_sizes
    cdef Py_ssize_t[:, :] x_strides

    ptrs = numpy.ndarray(len(arrays), numpy.int64)
    for i, a in enumerate(arrays):
        ptrs[i] = a.data.ptr
    x = array(ptrs)

    ret = ndarray(shape, dtype=dtype)
    if same_shape_and_contiguous:
        base = internal.prod_ssize_t(shape[axis:]) // len(arrays)
        _concatenate_kernel_same_size(x, base, ret)
        return ret

    ndim = len(shape)
    x_strides = numpy.ndarray((len(arrays), ndim), numpy.int64)
    cum_sizes = numpy.ndarray(len(arrays), numpy.int64)
    cum = 0
    for i, a in enumerate(arrays):
        for j in range(ndim):
            x_strides[i, j] = <int>a._strides[j]
        cum_sizes[i] = cum
        cum += <int>a._shape[axis]

    _concatenate_kernel(
        x, axis, array(cum_sizes), array(x_strides), ret)
    return ret


cdef _concatenate_kernel_same_size = ElementwiseKernel(
    'raw P x, int64 base',
    'T y',
    '''
    ptrdiff_t middle = i / base;
    ptrdiff_t top = middle / x.size();
    ptrdiff_t array_ind = middle - top * x.size();
    ptrdiff_t offset = i + (top - middle) * base;
    y = reinterpret_cast<T*>(x[array_ind])[offset];
    ''',
    'cupy_concatenate_same_size'
)


cdef _concatenate_kernel = ElementwiseKernel(
    '''raw P x, int32 axis, raw int64 cum_sizes, raw int64 x_strides''',
    'T y',
    '''
    ptrdiff_t axis_ind = _ind.get()[axis];
    ptrdiff_t left = 0;
    ptrdiff_t right = cum_sizes.size();

    while (left < right - 1) {
      ptrdiff_t m = (left + right) / 2;
      if (axis_ind < cum_sizes[m]) {
        right = m;
      } else {
        left = m;
      }
    }

    ptrdiff_t array_ind = left;
    axis_ind -= cum_sizes[left];
    char* ptr = reinterpret_cast<char*>(x[array_ind]);
    for (int j = _ind.ndim - 1; j >= 0; --j) {
      ptrdiff_t ind[] = {array_ind, j};
      ptrdiff_t offset;
      if (j == axis) {
        offset = axis_ind;
      } else {
        offset = _ind.get()[j];
      }
      ptr += x_strides[ind] * offset;
    }

    y = *reinterpret_cast<T*>(ptr);
    ''',
    'cupy_concatenate',
    reduce_dims=False
)


cpdef Py_ssize_t size(ndarray a, axis=None) except? -1:
    """Returns the number of elements along a given axis.

    Args:
        a (ndarray): Input data.
        axis (int or None): Axis along which the elements are counted.
            When it is ``None``, it returns the total number of elements.

    Returns:
        int: Number of elements along the given axis.

    """
    cdef int index, ndim
    if axis is None:
        return a.size
    else:
        index = axis
        ndim = a._shape.size()
        if index < 0:
            index += ndim
        if not 0 <= index < ndim:
            raise IndexError('index out of range')
        return a._shape[index]

# -----------------------------------------------------------------------------
# Binary operations
# -----------------------------------------------------------------------------

cpdef _create_bit_op(name, op, no_bool, doc=''):
    types = () if no_bool else ('??->?',)
    return create_ufunc(
        'cupy_' + name,
        types + ('bb->b', 'BB->B', 'hh->h', 'HH->H', 'ii->i', 'II->I', 'll->l',
                 'LL->L', 'qq->q', 'QQ->Q'),
        'out0 = in0 %s in1' % op,
        doc=doc)


bitwise_and = _create_bit_op(
    'bitwise_and', '&', False,
    '''Computes the bitwise AND of two arrays elementwise.

    Only integer and boolean arrays are handled.

    .. seealso:: :data:`numpy.bitwise_and`

    ''')


bitwise_or = _create_bit_op(
    'bitwise_or', '|', False,
    '''Computes the bitwise OR of two arrays elementwise.

    Only integer and boolean arrays are handled.

    .. seealso:: :data:`numpy.bitwise_or`

    ''')


bitwise_xor = _create_bit_op(
    'bitwise_xor', '^', False,
    '''Computes the bitwise XOR of two arrays elementwise.

    Only integer and boolean arrays are handled.

    .. seealso:: :data:`numpy.bitwise_xor`

    ''')


invert = create_ufunc(
    'cupy_invert',
    (('?->?', 'out0 = !in0'), 'b->b', 'B->B', 'h->h', 'H->H', 'i->i', 'I->I',
     'l->l', 'L->L', 'q->q', 'Q->Q'),
    'out0 = ~in0',
    doc='''Computes the bitwise NOT of an array elementwise.

    Only integer and boolean arrays are handled.

    .. seealso:: :data:`numpy.invert`

    ''')


left_shift = _create_bit_op(
    'left_shift', '<<', True,
    '''Shifts the bits of each integer element to the left.

    Only integer arrays are handled.

    .. seealso:: :data:`numpy.left_shift`

    ''')


right_shift = _create_bit_op(
    'right_shift', '>>', True,
    '''Shifts the bits of each integer element to the right.

    Only integer arrays are handled

    .. seealso:: :data:`numpy.right_shift`

    ''')

# -----------------------------------------------------------------------------
# Indexing routines
# -----------------------------------------------------------------------------

cpdef tuple _prepare_slice_list(slices, Py_ssize_t ndim):
    cdef Py_ssize_t i, n_newaxes, axis
    cdef list slice_list
    cdef str kind
    cdef bint advanced, mask_exists

    if isinstance(slices, tuple):
        slice_list = list(slices)
    elif isinstance(slices, list):
        slice_list = list(slices)  # copy list
        for s in slice_list:
            if not isinstance(s, int):
                break
        else:
            slice_list = [slice_list]
    else:
        slice_list = [slices]

    slice_list, n_newaxes = internal.complete_slice_list(slice_list, ndim)

    # Check if advanced is true,
    # and convert list/NumPy arrays to cupy.ndarray
    advanced = False
    mask_exists = False
    for i, s in enumerate(slice_list):
        is_list = isinstance(s, list)
        if is_list or isinstance(s, numpy.ndarray):
            # handle the case when s is an empty list
            s = array(s)
            if is_list and s.size == 0:
                s = s.astype(numpy.int32)
            slice_list[i] = s
        elif isinstance(s, bool):
            s = array(s)
            slice_list[i] = s
        elif not isinstance(s, ndarray):
            continue
        kind = s.dtype.kind
        if kind == 'i' or kind == 'u':
            advanced = True
        elif kind == 'b':
            mask_exists = True
        else:
            raise IndexError(
                'arrays used as indices must be of integer or boolean '
                'type. (actual: {})'.format(s.dtype.type))

    if not mask_exists and len(slice_list) > ndim + n_newaxes:
        raise IndexError('too many indices for array')
    return slice_list, advanced, mask_exists


cdef Py_ssize_t _get_mask_index(list slice_list) except *:
    cdef Py_ssize_t i, n_not_slice_none, mask_i
    cdef slice none_slice = slice(None)
    n_not_slice_none = 0
    mask_i = -1
    for i, s in enumerate(slice_list):
        if not isinstance(s, slice) or s != none_slice:
            n_not_slice_none += 1
            if isinstance(s, ndarray) and s.dtype == numpy.bool_:
                mask_i = i
    if n_not_slice_none != 1 or mask_i == -1:
        raise ValueError('currently, CuPy only supports slices that '
                         'consist of one boolean array.')
    return mask_i


cdef tuple _prepare_advanced_indexing(ndarray a, list slice_list):
    cdef slice none_slice = slice(None)

    # split slices that can be handled by basic-indexing
    cdef list basic_slices = []
    cdef list adv_slices = []
    cdef list adv_mask = []
    cdef bint use_basic_indexing = False
    for i, s in enumerate(slice_list):
        if s is None:
            basic_slices.append(None)
            adv_slices.append(none_slice)
            adv_mask.append(False)
            use_basic_indexing = True
        elif isinstance(s, slice):
            basic_slices.append(s)
            adv_slices.append(none_slice)
            adv_mask.append(False)
            use_basic_indexing |= s != none_slice
        elif isinstance(s, ndarray):
            kind = s.dtype.kind
            assert kind == 'i' or kind == 'u'
            basic_slices.append(none_slice)
            adv_slices.append(s)
            adv_mask.append(True)
        elif isinstance(s, int):
            basic_slices.append(none_slice)
            scalar_array = ndarray((), dtype=numpy.int64)
            scalar_array.fill(s)
            adv_slices.append(scalar_array)
            adv_mask.append(True)
        else:
            raise IndexError(
                'only integers, slices (`:`), ellipsis (`...`),'
                'numpy.newaxis (`None`) and integer or '
                'boolean arrays are valid indices')

    # check if this is a combination of basic and advanced indexing
    if use_basic_indexing:
        a = _simple_getitem(a, basic_slices)

    return a, adv_slices, adv_mask

cdef ndarray _simple_getitem(ndarray a, list slice_list):
    cdef vector.vector[Py_ssize_t] shape, strides
    cdef ndarray v
    cdef Py_ssize_t i, j, offset, ndim
    cdef Py_ssize_t s_start, s_stop, s_step, dim, ind
    cdef slice ss

    # Create new shape and stride
    j = 0
    offset = 0
    ndim = a._shape.size()
    for i, s in enumerate(slice_list):
        if s is None:
            shape.push_back(1)
            if j < ndim:
                strides.push_back(a._strides[j])
            elif ndim > 0:
                strides.push_back(a._strides[ndim - 1])
            else:
                strides.push_back(a.itemsize)
        elif ndim <= j:
            raise IndexError("too many indices for array")
        elif isinstance(s, slice):
            ss = internal.complete_slice(s, a._shape[j])
            s_start = ss.start
            s_stop = ss.stop
            s_step = ss.step
            if s_step > 0:
                dim = (s_stop - s_start - 1) // s_step + 1
            else:
                dim = (s_stop - s_start + 1) // s_step + 1

            if dim == 0:
                strides.push_back(a._strides[j])
            else:
                strides.push_back(a._strides[j] * s_step)

            if s_start > 0:
                offset += a._strides[j] * s_start
            shape.push_back(dim)
            j += 1
        elif numpy.isscalar(s):
            ind = int(s)
            if ind < 0:
                ind += a._shape[j]
            if not (0 <= ind < a._shape[j]):
                msg = ('Index %s is out of bounds for axis %s with '
                       'size %s' % (s, j, a._shape[j]))
                raise IndexError(msg)
            offset += ind * a._strides[j]
            j += 1
        else:
            raise TypeError('Invalid index type: %s' % type(slice_list[i]))

    v = a.view()
    if a.size != 0:
        v.data = a.data + offset
    # TODO(niboshi): Confirm update_x_contiguity flags
    v._set_shape_and_strides(shape, strides, True, True)
    return v

cdef _take_kernel_core = '''
ptrdiff_t out_i = indices % index_range;
if (out_i < 0) out_i += index_range;
if (ldim != 1) out_i += (i / (cdim * rdim)) * index_range;
if (rdim != 1) out_i = out_i * rdim + i % rdim;
out = a[out_i];
'''

cdef _take_kernel = ElementwiseKernel(
    'raw T a, S indices, uint32 ldim, uint32 cdim, uint32 rdim, S index_range',
    'T out', _take_kernel_core, 'cupy_take')

cdef _take_kernel_scalar = ElementwiseKernel(
    'raw T a, int64 indices, uint32 ldim, uint32 cdim, uint32 rdim, '
    'int64 index_range',
    'T out', _take_kernel_core, 'cupy_take_scalar')


cdef _choose_kernel = ElementwiseKernel(
    'S a, raw T choices, int32 n_channel',
    'T y',
    'y = choices[i + n_channel * a]',
    'cupy_choose')


cdef _choose_clip_kernel = ElementwiseKernel(
    'S a, raw T choices, int32 n_channel, int32 n',
    'T y',
    '''
      S x = a;
      if (a < 0) {
        x = 0;
      } else if (a >= n) {
        x = n - 1;
      }
      y = choices[i + n_channel * x];
    ''',
    'cupy_choose_clip')


cdef _scatter_update_kernel = ElementwiseKernel(
    'T v, S indices, int32 cdim, int32 rdim, int32 adim',
    'raw T a',
    '''
      S wrap_indices = indices % adim;
      if (wrap_indices < 0) wrap_indices += adim;
      ptrdiff_t li = i / (rdim * cdim);
      ptrdiff_t ri = i % rdim;
      a[(li * adim + wrap_indices) * rdim + ri] = v;
    ''',
    'cupy_scatter_update')


cdef _scatter_add_kernel = ElementwiseKernel(
    'raw T v, S indices, int32 cdim, int32 rdim, int32 adim',
    'raw T a',
    '''
      S wrap_indices = indices % adim;
      if (wrap_indices < 0) wrap_indices += adim;
      ptrdiff_t li = i / (rdim * cdim);
      ptrdiff_t ri = i % rdim;
      atomicAdd(&a[(li * adim + wrap_indices) * rdim + ri], v[i]);
    ''',
    'cupy_scatter_add')


cdef _scatter_update_mask_kernel = ElementwiseKernel(
    'raw T v, bool mask, S mask_scanned',
    'T a',
    'if (mask) a = v[mask_scanned - 1]',
    'cupy_scatter_update_mask')


cdef _scatter_add_mask_kernel = ElementwiseKernel(
    'raw T v, bool mask, S mask_scanned',
    'T a',
    'if (mask) a = a + v[mask_scanned - 1]',
    'cupy_scatter_add_mask')


cdef _getitem_mask_kernel = ElementwiseKernel(
    'T a, bool mask, S mask_scanned',
    'raw T out',
    'if (mask) out[mask_scanned - 1] = a',
    'cupy_getitem_mask')


cpdef _prepare_mask_indexing_single(ndarray a, ndarray mask, Py_ssize_t axis):
    cdef ndarray mask_scanned, mask_br, mask_br_scanned
    cdef int n_true
    cdef tuple lshape, rshape, out_shape

    lshape = a.shape[:axis]
    rshape = a.shape[axis + mask._shape.size():]

    if mask.size == 0:
        masked_shape = lshape + (0,) + rshape
        mask_br = mask._reshape(masked_shape)
        return mask_br, mask_br, masked_shape

    for i, s in enumerate(mask._shape):
        if a.shape[axis + i] != s:
            raise IndexError('boolean index did not match')

    # Get number of True in the mask to determine the shape of the array
    # after masking.
    if mask.size <= 2 ** 31 - 1:
        mask_type = numpy.int32
    else:
        mask_type = numpy.int64
    mask_scanned = scan(mask.astype(mask_type).ravel())  # starts with 1
    n_true = int(mask_scanned[-1])
    masked_shape = lshape + (n_true,) + rshape

    # When mask covers the entire array, broadcasting is not necessary.
    if mask._shape.size() == a._shape.size() and axis == 0:
        return mask, mask_scanned._reshape(mask._shape), masked_shape
    mask_scanned = None

    # The scan of the broadcasted array is used to index on kernel.
    mask = mask._reshape(
        axis * (1,) + mask.shape + (a.ndim - axis - mask.ndim) * (1,))
    if mask._shape.size() > a._shape.size():
        raise IndexError('too many indices for array')

    mask = broadcast_to(mask, a.shape)
    if mask.size <= 2 ** 31 - 1:
        mask_type = numpy.int32
    else:
        mask_type = numpy.int64
    mask_scanned = scan(mask.astype(mask_type).ravel())._reshape(mask._shape)
    return mask, mask_scanned, masked_shape


cpdef ndarray _getitem_mask_single(ndarray a, ndarray mask, int axis):
    cdef ndarray mask_scanned
    cdef tuple masked_shape

    mask, mask_scanned, masked_shape = _prepare_mask_indexing_single(
        a, mask, axis)
    out = ndarray(masked_shape, dtype=a.dtype)
    if out.size == 0:
        return out
    return _getitem_mask_kernel(a, mask, mask_scanned, out)


cpdef ndarray _take(ndarray a, indices, int li, int ri, ndarray out=None):
    # When li + 1 == ri this function behaves similarly to np.take
    cdef tuple out_shape, ind_shape, indices_shape
    cdef int i, ndim = a._shape.size()
    cdef Py_ssize_t ldim, cdim, rdim, index_range
    if ndim == 0:
        a = a.ravel()
        ndim = 1

    if not (-ndim <= li < ndim and -ndim <= ri < ndim):
        raise _AxisError('Axis overrun')

    if ndim == 1:
        li = ri = 0
    else:
        li %= ndim
        ri %= ndim
        assert 0 <= li <= ri

    if numpy.isscalar(indices):
        indices_shape = ()
        cdim = 1
    else:
        if not isinstance(indices, ndarray):
            indices = array(indices, dtype=int)
        indices_shape = indices.shape
        cdim = indices.size

    ldim = rdim = 1
    if ndim == 1:
        out_shape = indices_shape
        index_range = a.size
    else:
        a_shape = a.shape
        out_shape = a_shape[:li] + indices_shape + a_shape[ri + 1:]
        if len(indices_shape) != 0:
            indices = indices._reshape(
                (1,) * li + indices_shape + (1,) * (ndim - (ri + 1)))
        for i in range(li):
            ldim *= a._shape[i]
        for i in range(ri + 1, ndim):
            rdim *= a._shape[i]
        index_range = a.size // (ldim * rdim)

    if out is None:
        out = ndarray(out_shape, dtype=a.dtype)
    else:
        if out.dtype != a.dtype:
            raise TypeError('Output dtype mismatch')
        if out.shape != out_shape:
            raise ValueError('Output shape mismatch')
    if a.size == 0 and out.size != 0:
        raise IndexError('cannot do a non-empty take from an empty axes.')

    if isinstance(indices, ndarray):
        return _take_kernel(
            a.reduced_view(), indices, ldim, cdim, rdim, index_range, out)
    else:
        return _take_kernel_scalar(
            a.reduced_view(), indices, ldim, cdim, rdim, index_range, out)


cpdef _scatter_op_single(ndarray a, ndarray indices, v,
                         Py_ssize_t li=0, Py_ssize_t ri=0, op=''):
    # When op == 'update', this function behaves similarly to
    # a code below using NumPy under the condition that a = a._reshape(shape)
    # does not invoke copy.
    #
    # shape = a[:li] +\
    #     (numpy.prod(a[li:ri+1]),) + a[ri+1:]
    # a = a._reshape(shape)
    # slices = (slice(None),) * li + indices +\
    #     (slice(None),) * (a.ndim - indices.ndim - ri)
    # a[slices] = v
    cdef Py_ssize_t ndim, adim, cdim, rdim
    cdef tuple a_shape, indices_shape, lshape, rshape, v_shape

    ndim = a._shape.size()

    if ndim == 0:
        raise ValueError("requires a.ndim >= 1")
    if not (-ndim <= li < ndim and -ndim <= ri < ndim):
        raise ValueError('Axis overrun')

    if not isinstance(v, ndarray):
        v = array(v, dtype=a.dtype)
    else:
        v = v.astype(a.dtype, copy=False)

    a_shape = a.shape
    li %= ndim
    ri %= ndim

    lshape = a_shape[:li]
    rshape = a_shape[ri + 1:]
    adim = internal.prod(a_shape[li:ri + 1])

    indices_shape = indices.shape
    v_shape = lshape + indices_shape + rshape
    v = broadcast_to(v, v_shape)

    cdim = indices.size
    rdim = internal.prod(rshape)
    indices = indices._reshape(
        (1,) * len(lshape) + indices_shape + (1,) * len(rshape))
    indices = broadcast_to(indices, v_shape)

    if op == 'update':
        _scatter_update_kernel(
            v, indices, cdim, rdim, adim, a.reduced_view())
    elif op == 'add':
        # There is constraints on types because atomicAdd() in CUDA 7.5
        # only supports int32, uint32, uint64, and float32.
        if not issubclass(v.dtype.type,
                          (numpy.int32, numpy.float16, numpy.float32,
                           numpy.float64, numpy.uint32, numpy.uint64,
                           numpy.ulonglong)):
            raise TypeError(
                'scatter_add only supports int32, float16, float32, float64, '
                'uint32, uint64, as data type')
        _scatter_add_kernel(
            v, indices, cdim, rdim, adim, a.reduced_view())
    else:
        raise ValueError('provided op is not supported')


cpdef _scatter_op_mask_single(ndarray a, ndarray mask, v, Py_ssize_t axis, op):
    cdef ndarray mask_scanned, src
    cdef tuple masked_shape

    mask, mask_scanned, masked_shape = _prepare_mask_indexing_single(
        a, mask, axis)
    if internal.prod(masked_shape) == 0:
        return

    if not isinstance(v, ndarray):
        src = array(v, dtype=a.dtype)
    else:
        src = v
        src = src.astype(a.dtype, copy=False)
    # broadcast src to shape determined by the mask
    src = broadcast_to(src, masked_shape)

    if op == 'update':
        _scatter_update_mask_kernel(src, mask, mask_scanned, a)
    elif op == 'add':
        _scatter_add_mask_kernel(src, mask, mask_scanned, a)
    else:
        raise ValueError('provided op is not supported')


cpdef _scatter_op(ndarray a, slices, value, op):
    cdef Py_ssize_t i, li, ri
    cdef ndarray v, x, y, a_interm, reduced_idx
    cdef list slice_list, adv_mask, adv_slices
    cdef bint advanced, mask_exists

    slice_list, advanced, mask_exists = _prepare_slice_list(
        slices, a._shape.size())

    if mask_exists:
        mask_i = _get_mask_index(slice_list)
        _scatter_op_mask_single(a, slice_list[mask_i], value, mask_i, op)
        return

    if advanced:
        a, adv_slices, adv_mask = _prepare_advanced_indexing(a, slice_list)
        if sum(adv_mask) == 1:
            axis = adv_mask.index(True)
            _scatter_op_single(a, adv_slices[axis], value, axis, axis, op)
            return

        # scatter_op with multiple integer arrays
        a_interm, reduced_idx, li, ri =\
            _prepare_multiple_array_indexing(a, adv_slices)
        _scatter_op_single(a_interm, reduced_idx, value, li, ri, op)
        return

    y = _simple_getitem(a, slice_list)
    if op == 'update':
        if not isinstance(value, ndarray):
            y.fill(value)
            return
        x = value
        if (internal.vector_equal(y._shape, x._shape) and
                internal.vector_equal(y._strides, x._strides)):
            if y.data.ptr == x.data.ptr:
                return  # Skip since x and y are the same array
            elif y._c_contiguous and x.dtype == y.dtype:
                y.data.copy_from_device_async(x.data, x.nbytes)
                return
        elementwise_copy(x, y)
        return
    if op == 'add':
        add(y, value, y)
        return
    raise ValueError('this op is not supported')


cpdef ndarray _diagonal(ndarray a, Py_ssize_t offset=0, Py_ssize_t axis1=0,
                        Py_ssize_t axis2=1):
    cdef Py_ssize_t ndim = a.ndim
    if not (-ndim <= axis1 < ndim and -ndim <= axis2 < ndim):
        raise _AxisError('axis1(={0}) and axis2(={1}) must be within range '
                         '(ndim={2})'.format(axis1, axis2, ndim))

    axis1 %= ndim
    axis2 %= ndim
    if axis1 < axis2:
        min_axis, max_axis = axis1, axis2
    else:
        min_axis, max_axis = axis2, axis1

    tr = list(range(ndim))
    del tr[max_axis]
    del tr[min_axis]
    if offset >= 0:
        a = a._transpose(tr + [axis1, axis2])
    else:
        a = a._transpose(tr + [axis2, axis1])
        offset = -offset

    diag_size = max(0, min(a.shape[-2], a.shape[-1] - offset))
    ret_shape = a.shape[:-2] + (diag_size,)
    if diag_size == 0:
        return ndarray(ret_shape, dtype=a.dtype)

    a = a[..., :diag_size, offset:offset + diag_size]

    ret = a.view()
    # TODO(niboshi): Confirm update_x_contiguity flags
    ret._set_shape_and_strides(
        a.shape[:-2] + (diag_size,),
        a.strides[:-2] + (a.strides[-1] + a.strides[-2],),
        True, True)
    return ret


cpdef tuple _prepare_multiple_array_indexing(ndarray a, list slices):
    # slices consist of either slice(None) or ndarray
    cdef Py_ssize_t i, p, li, ri, max_index
    cdef ndarray take_idx, input_flat, out_flat, ret
    cdef tuple a_shape

    br = broadcast(*slices)
    slices = list(br.values)

    # check if transpose is necessasry
    # li:  index of the leftmost array in slices
    # ri:  index of the rightmost array in slices
    do_transpose = False
    prev_arr_i = None
    li = 0
    ri = 0
    for i, s in enumerate(slices):
        if isinstance(s, ndarray):
            if prev_arr_i is None:
                prev_arr_i = i
                li = i
            elif prev_arr_i is not None and i - prev_arr_i > 1:
                do_transpose = True
            else:
                prev_arr_i = i
                ri = i

    if do_transpose:
        transp_a = []
        transp_b = []
        slices_a = []
        slices_b = []

        for i, s in enumerate(slices):
            if isinstance(s, ndarray):
                transp_a.append(i)
                slices_a.append(s)
            else:
                transp_b.append(i)
                slices_b.append(s)
        a = a._transpose(transp_a + transp_b)
        slices = slices_a + slices_b
        li = 0
        ri = len(transp_a) - 1

    a_interm_shape = a.shape
    a_interm = a

    # build the strides
    strides = [1]
    for s in a.shape[ri:li:-1]:
        strides.insert(0, s * strides[0])

    flattened_indexes = []
    for stride, s, a_interm_shape_i in zip(
            strides, slices[li:ri + 1], a_interm_shape[li:ri + 1]):
        max_index = stride * (a_interm_shape_i - 1)
        # cast to appropriate dtype if the linearized index can
        # exceed the range of the original dtype.
        dtype = None
        if max_index >= 2**31 and issubclass(
                s.dtype.type, (numpy.int8, numpy.int16, numpy.int32)):
            dtype = numpy.int64
        elif max_index >= 2**15 and issubclass(
                s.dtype.type, (numpy.int8, numpy.int16)):
            dtype = numpy.int32
        elif max_index >= 2**7 and issubclass(s.dtype.type, numpy.int8):
            dtype = numpy.int16

        if max_index >= 2**32 and issubclass(
                s.dtype.type, (numpy.uint8, numpy.uint16, numpy.uint32)):
            dtype = numpy.uint64
        elif max_index >= 2**16 and issubclass(
                s.dtype.type, (numpy.uint8, numpy.uint16)):
            dtype = numpy.uint32
        elif max_index >= 2**8 and issubclass(s.dtype.type, numpy.uint8):
            dtype = numpy.uint16

        if dtype is not None:
            s = s.astype(dtype)
        # wrap all out-of-bound indices
        flattened_indexes.append(stride * (s % a_interm_shape_i))

    # do stack: flattened_indexes = stack(flattened_indexes, axis=0)
    concat_shape = (len(flattened_indexes),) + br.shape
    flattened_indexes = _concatenate(
        [index._reshape((1,) + index.shape) for index in flattened_indexes],
        axis=0, shape=concat_shape, dtype=flattened_indexes[0].dtype)

    reduced_idx = _sum_auto_dtype(flattened_indexes, axis=0)

    return a_interm, reduced_idx, li, ri


cpdef ndarray _getitem_multiple(ndarray a, list slices):
    a, reduced_idx, li, ri = _prepare_multiple_array_indexing(a, slices)
    return _take(a, reduced_idx, li, ri)


# -----------------------------------------------------------------------------
# Linear algebra
# -----------------------------------------------------------------------------

cpdef ndarray dot(ndarray a, ndarray b, ndarray out=None):
    cdef Py_ssize_t a_ndim, b_ndim, a_axis, b_axis, n, m, k
    cdef bint input_a_is_vec, input_b_is_vec
    cdef vector.vector[Py_ssize_t] ret_shape
    cdef vector.vector[Py_ssize_t] shape

    a_ndim = a._shape.size()
    b_ndim = b._shape.size()

    if out is not None and numpy.result_type(a.dtype, b.dtype) != out.dtype:
        raise ValueError('Not supported dtype combination.')

    if a_ndim == 0 or b_ndim == 0:
        return multiply(a, b, out=out)

    input_a_is_vec = a_ndim == 1
    input_b_is_vec = b_ndim == 1
    if input_a_is_vec:
        shape.clear()
        shape.push_back(1)
        shape.push_back(a.size)
        a = a._reshape(shape)
        a_ndim = 2
    if input_b_is_vec:
        shape.clear()
        shape.push_back(b.size)
        shape.push_back(1)
        b = b._reshape(shape)
        b_ndim = 2

    a_axis = a_ndim - 1
    b_axis = b_ndim - 2

    if a._shape[a_axis] != b._shape[b_axis]:
        raise ValueError('Axis dimension mismatch')

    if a_axis:
        a = rollaxis(a, a_axis, 0)
    if b_axis:
        b = rollaxis(b, b_axis, 0)

    k = a._shape[0]
    if k != 0:
        m = b.size // k
        n = a.size // k
    else:
        # When k==0, the function must return a matrix filled with zero
        # like NumPy.
        m = 0
        n = 0

    if not input_a_is_vec:
        ret_shape.insert(ret_shape.end(), a._shape.begin() + 1, a._shape.end())
    if not input_b_is_vec:
        ret_shape.insert(ret_shape.end(), b._shape.begin() + 1, b._shape.end())
    if out is not None:
        if k != 0 and out.size != n * m:
            raise ValueError('Output array has an invalid size')
        if not out._c_contiguous:
            raise ValueError('Output array must be C-contiguous')

    return tensordot_core(a, b, out, n, m, k, ret_shape)


cpdef ndarray _get_all_addresses(size_t start_adr,
                                 vector.vector[size_t] & shape,
                                 vector.vector[size_t] & strides):
    idx = numpy.array([start_adr])
    for sh_, st_ in zip(shape, strides):
        idx = (idx[:, None] + (numpy.arange(sh_) * st_)[None, :]).ravel()
    idx = idx.astype(numpy.uintp)

    ret = ndarray((idx.size,), dtype=numpy.uintp)
    ret.set(idx)
    return ret


cdef ndarray _mat_ptrs(ndarray a):
    """Creates an array of pointers to matrices
    Args:
        a: A batch of matrices on GPU.
           shape: () -> one ptr
           shape: (A) -> one ptr to mat o size (A)
           shape: (A, B) -> one ptr to mat o size (A, B)
           shape: (A, B, C) -> A ptrs to mat o size (B, C)
           shape: (A_1, ..., A_N, B, C) -> A_1*...*A_N ptrs to mat of
                  size (B, C)
    Returns:
        GPU array of pointers to matrices.
    """
    cdef Py_ssize_t stride, ptr, pointer, i
    cdef ndarray ret
    if a.ndim <= 2:
        ret = ndarray((1,), dtype=numpy.uintp)
        ret.fill(a.data.ptr)
        return ret
    else:
        return _get_all_addresses(a.data.ptr, a.shape[:-2], a.strides[:-2])


cpdef int _get_stride_for_strided_batched_gemm(ndarray a):
    if a.ndim > 2:
        return a.strides[-3] / a.itemsize
    else:
        return a.shape[-2] * a.shape[-1]


cpdef ndarray matmul(ndarray a, ndarray b, ndarray out=None):
    """ Returns the matrix product of two arrays and is the implementation of
    the `@` operator introduced in Python 3.5 following PEP465.

    The main difference against cupy.dot are the handling of arrays with more
    than 2 dimensions. For more information see :func:`numpy.matmul`.

    .. note::
        The out array as input is currently not supported.

    Args:
        a (cupy.ndarray): The left argument.
        b (cupy.ndarray): The right argument.
        out (cupy.ndarray): Output array.

    Returns:
        cupy.ndarray: Output array.

    .. seealso:: :func:`numpy.matmul`

    """
    # ToDo: remove python object .shape
    # ToDo: remove python object .strides
    # ToDo: remove python object out_shape
    # ToDo: remove python object .reshape
    if out is not None:
        raise NotImplementedError('The out array as input is currently not '
                                  'supported')

    cdef Py_ssize_t i, n, m, ka, kb
    cdef Py_ssize_t batchCount
    cdef ndarray ap, bp, outp

    orig_a_shape = a.shape
    orig_b_shape = b.shape
    if len(orig_a_shape) == 0 or len(orig_b_shape) == 0:
        raise ValueError('Scalar operands are not allowed, use \'*\' instead')

    ret_dtype = numpy.result_type(a.dtype, b.dtype)
    dtype = numpy.find_common_type((ret_dtype, 'f'), ())

    a = a.astype(dtype, copy=False)
    b = b.astype(dtype, copy=False)

    if a.ndim == 1:
        a = a.reshape(1, len(a))
        a_part_outshape = ()
    else:
        a_part_outshape = (a.shape[-2],)
    if b.ndim == 1:
        b = b.reshape(len(b), 1)
        b_part_outshape = ()
        ldout = 1
    else:
        b_part_outshape = b.shape[-1:]
        ldout = b.shape[-1]

    # expand dims
    if a.ndim < b.ndim:
        view = a.view()
        # TODO(niboshi): Confirm update_x_contiguity flags
        view._set_shape_and_strides(
            (1,) * (b.ndim - a.ndim) + a.shape,
            (0,) * (b.ndim - a.ndim) + a.strides,
            True, True)
        a = view
    elif a.ndim > b.ndim:
        view = b.view()
        # TODO(niboshi): Confirm update_x_contiguity flags
        view._set_shape_and_strides(
            (1,) * (a.ndim - b.ndim) + b.shape,
            (0,) * (a.ndim - b.ndim) + b.strides,
            True, True)
        b = view

    broadcast_pre_shape = numpy.maximum(
        numpy.array(a.shape[:-2], numpy.uint64) - 1,
        numpy.array(b.shape[:-2], numpy.uint64) - 1
    ) + 1

    out_shape = (*broadcast_pre_shape, *a_part_outshape, *b_part_outshape)

    a = ascontiguousarray(a, dtype=dtype)
    b = ascontiguousarray(b, dtype=dtype)

    # broadcast
    a_strides = list(a.strides)
    a_shape = list(a.shape)
    b_strides = list(b.strides)
    b_shape = list(b.shape)
    use_broadcast = False
    for i in range(len(a_strides) - 2):
        if a_shape[i] == 1 and broadcast_pre_shape[i] > 1:
            a_strides[i] = 0
            a_shape[i] = broadcast_pre_shape[i]
            use_broadcast = True
    for i in range(len(b_strides) - 2):
        if b_shape[i] == 1 and broadcast_pre_shape[i] > 1:
            b_strides[i] = 0
            b_shape[i] = broadcast_pre_shape[i]
            use_broadcast = True

    view = a.view()
    # TODO(niboshi): Confirm update_x_contiguity flags
    view._set_shape_and_strides(a_shape, a_strides, True, True)
    a = view
    view = b.view()
    # TODO(niboshi): Confirm update_x_contiguity flags
    view._set_shape_and_strides(b_shape, b_strides, True, True)
    b = view

    out = ndarray(out_shape, dtype=dtype)
    out.data.memset_async(0, out.nbytes)

    out_view = out.view()
    out_view_shape = out.shape
    out_view_strides = out.strides
    if a_part_outshape == ():
        out_view_shape += (1,)
        out_view_strides += (0,)
    if b_part_outshape == ():
        out_view_shape += (1,)
        out_view_strides += (0,)

    # TODO(niboshi): Confirm update_x_contiguity flags
    out_view._set_shape_and_strides(
        out_view_shape, out_view_strides, True, True)

    # (A B)^T = B^T A^T
    a, b = b, a

    lda = a.shape[-1]
    ldb = b.shape[-1]

    *la, ka, n = a.shape
    *lb, m, kb = b.shape

    if ka != kb:
        raise ValueError(
            'shapes ({}) and ({}) not aligned'.format(
                ','.join([str(_) for _ in orig_a_shape]),
                ','.join([str(_) for _ in orig_b_shape])))
    for la_, lb_ in zip(la, lb):
        if not (la_ == lb_ or la_ == 1 or lb_ == 1):
            raise ValueError(
                'operands could not be broadcast together with '
                'remapped shapes')

    if a.size == 0 or b.size == 0:
        return cupy.zeros(out_shape, ret_dtype)

    batchCount = 1  # batchCount = numpy.prod(la)
    for i in la:
        batchCount *= i

    global _cuda_runtime_version
    if _cuda_runtime_version is None:
        _cuda_runtime_version = runtime.runtimeGetVersion()

    handle = cuda.get_cublas_handle()

    # TODO(anaruse) use cublasGemmStridedBatchedEx() when cuda version >= 9.1
    if not use_broadcast and _cuda_runtime_version >= 8000:
        strideA = _get_stride_for_strided_batched_gemm(a)
        strideB = _get_stride_for_strided_batched_gemm(b)
        strideC = _get_stride_for_strided_batched_gemm(out_view)
        if dtype == numpy.float32:
            cuda.cublas.sgemmStridedBatched(
                handle,
                0,  # transa
                0,  # transb
                n, m, ka, 1.0,
                a.data.ptr, lda, strideA,
                b.data.ptr, ldb, strideB,
                0.0, out_view.data.ptr, ldout, strideC,
                batchCount)
        elif dtype == numpy.float64:
            cuda.cublas.dgemmStridedBatched(
                handle,
                0,  # transa
                0,  # transb
                n, m, ka, 1.0,
                a.data.ptr, lda, strideA,
                b.data.ptr, ldb, strideB,
                0.0, out_view.data.ptr, ldout, strideC,
                batchCount)
        elif dtype == numpy.complex64:
            cuda.cublas.cgemmStridedBatched(
                handle,
                0,  # transa
                0,  # transb
                n, m, ka, 1,
                a.data.ptr, lda, strideA,
                b.data.ptr, ldb, strideB,
                0, out_view.data.ptr, ldout, strideC,
                batchCount)
        elif dtype == numpy.complex128:
            cuda.cublas.zgemmStridedBatched(
                handle,
                0,  # transa
                0,  # transb
                n, m, ka, 1,
                a.data.ptr, lda, strideA,
                b.data.ptr, ldb, strideB,
                0, out_view.data.ptr, ldout, strideC,
                batchCount)
        else:
            raise TypeError(dtype, a.dtype, b.dtype)
    else:
        ap = _mat_ptrs(a)
        bp = _mat_ptrs(b)
        outp = _mat_ptrs(out_view)
        if dtype == numpy.float32:
            cuda.cublas.sgemmBatched(
                handle,
                0,  # transa
                0,  # transb
                n, m, ka, 1.0,
                ap.data.ptr, lda,
                bp.data.ptr, ldb,
                0.0, outp.data.ptr, ldout, batchCount)
        elif dtype == numpy.float64:
            cuda.cublas.dgemmBatched(
                handle,
                0,  # transa
                0,  # transb
                n, m, ka, 1.0,
                ap.data.ptr, lda,
                bp.data.ptr, ldb,
                0.0, outp.data.ptr, ldout, batchCount)
        elif dtype == numpy.complex64:
            cuda.cublas.cgemmBatched(
                handle,
                0,  # transa
                0,  # transb
                n, m, ka, 1,
                ap.data.ptr, lda,
                bp.data.ptr, ldb,
                0, outp.data.ptr, ldout, batchCount)
        elif dtype == numpy.complex128:
            cuda.cublas.zgemmBatched(
                handle,
                0,  # transa
                0,  # transb
                n, m, ka, 1,
                ap.data.ptr, lda,
                bp.data.ptr, ldb,
                0, outp.data.ptr, ldout, batchCount)
        else:
            raise TypeError(dtype, a.dtype, b.dtype)

    if dtype == ret_dtype:
        return out
    else:
        ret = ndarray(out_shape, ret_dtype)
        elementwise_copy(out, ret)
        return ret


cdef _cuda_runtime_version = None
cdef _tensordot_core_mul_sum = ReductionKernel(
    'S x, T y', 'U out',
    'static_cast<U>(x) * static_cast<U>(y)',
    'a + b', 'out = a', '0', '_tensordot_core_mul_sum')


cpdef ndarray tensordot_core(
        ndarray a, ndarray b, ndarray out, Py_ssize_t n, Py_ssize_t m,
        Py_ssize_t k, vector.vector[Py_ssize_t] ret_shape):
    cdef vector.vector[Py_ssize_t] shape
    cdef Py_ssize_t inca, incb, transa, transb, lda, ldb
    cdef Py_ssize_t mode, handle
    cdef str dtype, ret_dtype
    cdef bint use_sgemmEx
    cdef float one_fp32, zero_fp32
    ret_dtype = a.dtype.char
    if ret_dtype != b.dtype.char:
        ret_dtype = numpy.find_common_type((ret_dtype, b.dtype), ()).char

    if not a.size or not b.size:
        if out is None:
            out = ndarray(ret_shape, dtype=ret_dtype)
        out.fill(0)
        return out

    global _cuda_runtime_version
    if _cuda_runtime_version is None:
        _cuda_runtime_version = runtime.runtimeGetVersion()

    use_sgemmEx = (_cuda_runtime_version >= 7500 and
                   a.dtype == 'e' and b.dtype == 'e' and
                   (ret_dtype == 'e' or ret_dtype == 'f'))
    use_tensor_core = (use_sgemmEx and
                       _cuda_runtime_version >= 9000 and
                       int(device.get_compute_capability()) == 70)

    if use_sgemmEx or ret_dtype in 'fdFD':
        dtype = ret_dtype
    else:
        dtype = numpy.find_common_type((ret_dtype, 'f'), ()).char

    if out is None:
        out = ndarray(ret_shape, dtype)
        if dtype == ret_dtype:
            ret = out
        else:
            ret = ndarray(ret_shape, ret_dtype)
    else:
        ret = out
        if out.dtype != dtype:
            out = ndarray(ret_shape, dtype)

    if m == 1 and n == 1:
        _tensordot_core_mul_sum(a.ravel(), b.ravel(), out._reshape(()))
        if out is not ret:
            elementwise_copy(out, ret)
        return ret

    # It copies the operands if needed
    if a._shape.size() != 2 or a._shape[0] != k or a._shape[1] != n:
        shape.clear()
        shape.push_back(k)
        shape.push_back(n)
        a = a._reshape(shape)
    if b._shape.size() != 2 or b._shape[0] != k or b._shape[1] != m:
        shape.clear()
        shape.push_back(k)
        shape.push_back(m)
        b = b._reshape(shape)
    c = out
    if c._shape.size() != 2 or c._shape[0] != n or c._shape[1] != m:
        c = c.view()
        c.shape = (n, m)

    if not use_sgemmEx:
        a = a.astype(dtype, copy=False)
        b = b.astype(dtype, copy=False)

    # Be careful that cuBLAS uses the FORTRAN-order matrix representation.
    handle = device.get_cublas_handle()
    # Matrix-Matrix product A^T * B
    # c is C-contiguous while cuBLAS assumes F-contiguous inputs, so we
    # compute C^T = B^T * A here.
    a, transa, lda = _mat_to_cublas_contiguous(a, 0)
    b, transb, ldb = _mat_to_cublas_contiguous(b, 1)
    if use_sgemmEx:
        Ctype = runtime.CUDA_R_16F if c.dtype == 'e' else runtime.CUDA_R_32F
        if use_tensor_core:
            one_fp32 = 1
            zero_fp32 = 0
            cublas.setMathMode(handle, cublas.CUBLAS_TENSOR_OP_MATH)
            cublas.gemmEx(
                handle, <int>transb, <int> transa, <int>m, <int>n, <int>k,
                <size_t>&one_fp32,
                b.data.ptr, runtime.CUDA_R_16F, <int>ldb,
                a.data.ptr, runtime.CUDA_R_16F, <int>lda,
                <size_t>&zero_fp32,
                c.data.ptr, Ctype, <int>m,
                runtime.CUDA_R_32F, cublas.CUBLAS_GEMM_DEFAULT_TENSOR_OP)
            cublas.setMathMode(handle, cublas.CUBLAS_DEFAULT_MATH)
        else:
            cublas.sgemmEx(
                handle, <int>transb, <int> transa, <int>m, <int>n, <int>k, 1,
                b.data.ptr, runtime.CUDA_R_16F, <int>ldb, a.data.ptr,
                runtime.CUDA_R_16F, <int>lda, 0, c.data.ptr, Ctype, <int>m)
    elif dtype == 'f':
        if _cuda_runtime_version >= 7500:
            cublas.sgemmEx(
                handle, <int>transb, <int> transa, <int>m, <int>n, <int>k, 1,
                b.data.ptr, runtime.CUDA_R_32F, <int>ldb,
                a.data.ptr, runtime.CUDA_R_32F, <int>lda, 0,
                c.data.ptr, runtime.CUDA_R_32F, <int>m)
        else:
            cublas.sgemm(
                handle, <int>transb, <int>transa, <int>m, <int> n, <int> k, 1,
                b.data.ptr, <int>ldb, a.data.ptr, <int>lda, 0, c.data.ptr,
                <int>m)
    elif dtype == 'd':
        cublas.dgemm(
            handle, <int>transb, <int>transa, <int>m, <int>n, <int>k, 1,
            b.data.ptr, <int>ldb, a.data.ptr, <int>lda, 0, c.data.ptr, <int>m)
    elif dtype == 'F':
        cublas.cgemm(
            handle, <int>transb, <int>transa, <int>m, <int>n, <int>k, 1,
            b.data.ptr, <int>ldb, a.data.ptr, <int>lda, 0, c.data.ptr, <int>m)
    elif dtype == 'D':
        cublas.zgemm(
            handle, <int>transb, <int>transa, <int>m, <int>n, <int>k, 1,
            b.data.ptr, <int>ldb, a.data.ptr, <int>lda, 0, c.data.ptr, <int>m)
    else:
        raise ValueError('Invalid dtype: %s' % str(dtype))

    if out is not ret:
        elementwise_copy(out, ret)
    return ret


@cython.profile(False)
cpdef inline tuple _mat_to_cublas_contiguous(ndarray a, Py_ssize_t trans):
    assert a.ndim == 2
    if a._f_contiguous:
        # builtin max function is not used for Cython 0.23
        lda = a._strides[1] // a.itemsize
        if lda < a._shape[0]:
            lda = a._shape[0]
        return a, trans, lda
    if not a._c_contiguous:
        a = a.copy()
    return a, 1 - trans, a._strides[0] // a.itemsize


@cython.profile(False)
cpdef inline tuple _to_cublas_vector(ndarray a, Py_ssize_t rundim):
    if a._strides[rundim] < 0:
        return a.copy(), 1
    else:
        return a, a._strides[rundim] // a.itemsize

# -----------------------------------------------------------------------------
# Logic functions
# -----------------------------------------------------------------------------

cpdef create_comparison(name, op, doc='', require_sortable_dtype=True):

    if require_sortable_dtype:
        ops = ('??->?', 'bb->?', 'BB->?', 'hh->?', 'HH->?', 'ii->?', 'II->?',
               'll->?', 'LL->?', 'qq->?', 'QQ->?', 'ee->?', 'ff->?', 'dd->?')
    else:
        ops = ('??->?', 'bb->?', 'BB->?', 'hh->?', 'HH->?', 'ii->?', 'II->?',
               'll->?', 'LL->?', 'qq->?', 'QQ->?', 'ee->?', 'ff->?', 'dd->?',
               'FF->?', 'DD->?')
    return create_ufunc(
        'cupy_' + name,
        ops,
        'out0 = in0 %s in1' % op,
        doc=doc)


greater = create_comparison(
    'greater', '>',
    '''Tests elementwise if ``x1 > x2``.

    .. seealso:: :data:`numpy.greater`

    ''')


greater_equal = create_comparison(
    'greater_equal', '>=',
    '''Tests elementwise if ``x1 >= x2``.

    .. seealso:: :data:`numpy.greater_equal`

    ''')


less = create_comparison(
    'less', '<',
    '''Tests elementwise if ``x1 < x2``.

    .. seealso:: :data:`numpy.less`

    ''')


less_equal = create_comparison(
    'less_equal', '<=',
    '''Tests elementwise if ``x1 <= x2``.

    .. seealso:: :data:`numpy.less_equal`

    ''')


equal = create_comparison(
    'equal', '==',
    '''Tests elementwise if ``x1 == x2``.

    .. seealso:: :data:`numpy.equal`

    ''', False)


not_equal = create_comparison(
    'not_equal', '!=',
    '''Tests elementwise if ``x1 != x2``.

    .. seealso:: :data:`numpy.equal`

    ''', False)


_all = create_reduction_func(
    'cupy_all',
    ('?->?', 'B->?', 'h->?', 'H->?', 'i->?', 'I->?', 'l->?', 'L->?',
     'q->?', 'Q->?', 'e->?', 'f->?', 'd->?', 'F->?', 'D->?'),
    ('in0 != type_in0_raw(0)', 'a & b', 'out0 = a', 'bool'),
    'true', '')


_any = create_reduction_func(
    'cupy_any',
    ('?->?', 'B->?', 'h->?', 'H->?', 'i->?', 'I->?', 'l->?', 'L->?',
     'q->?', 'Q->?', 'e->?', 'f->?', 'd->?', 'F->?', 'D->?'),
    ('in0 != type_in0_raw(0)', 'a | b', 'out0 = a', 'bool'),
    'false', '')


# -----------------------------------------------------------------------------
# Mathematical functions
# -----------------------------------------------------------------------------

_sum_auto_dtype = create_reduction_func(
    'cupy_sum',
    ('?->l', 'b->l', 'B->L', 'h->l', 'H->L', 'i->l', 'I->L', 'l->l', 'L->L',
     'q->q', 'Q->Q',
     ('e->e', (None, None, None, 'float')),
     'f->f', 'd->d', 'F->F', 'D->D'),
    ('in0', 'a + b', 'out0 = type_out0_raw(a)', None), 0)


_sum_keep_dtype = create_reduction_func(
    'cupy_sum_with_dtype',
    ('?->?', 'b->b', 'B->B', 'h->h', 'H->H', 'i->i', 'I->I', 'l->l', 'L->L',
     'q->q', 'Q->Q',
     ('e->e', (None, None, None, 'float')),
     'f->f', 'd->d', 'F->F', 'D->D'),
    ('in0', 'a + b', 'out0 = type_out0_raw(a)', None), 0)


_prod_auto_dtype = create_reduction_func(
    'cupy_prod',
    ('?->l', 'b->l', 'B->L', 'h->l', 'H->L', 'i->l', 'I->L', 'l->l', 'L->L',
     'q->q', 'Q->Q',
     ('e->e', (None, None, None, 'float')),
     'f->f', 'd->d', 'F->F', 'D->D'),
    ('in0', 'a * b', 'out0 = type_out0_raw(a)', None), 1)


_prod_keep_dtype = create_reduction_func(
    'cupy_prod_with_dtype',
    ('?->?', 'b->b', 'B->B', 'h->h', 'H->H', 'i->i', 'I->I', 'l->l', 'L->L',
     'q->q', 'Q->Q',
     ('e->e', (None, None, None, 'float')),
     'f->f', 'd->d', 'F->F', 'D->D'),
    ('in0', 'a * b', 'out0 = type_out0_raw(a)', None), 1)


cdef create_arithmetic(name, op, boolop, doc):
    return create_ufunc(
        'cupy_' + name,
        (('??->?', 'out0 = in0 %s in1' % boolop),
         'bb->b', 'BB->B', 'hh->h', 'HH->H', 'ii->i', 'II->I', 'll->l',
         'LL->L', 'qq->q', 'QQ->Q', 'ee->e', 'ff->f', 'dd->d', 'FF->F',
         'DD->D'),
        'out0 = in0 %s in1' % op,
        doc=doc)


add = create_arithmetic(
    'add', '+', '|',
    '''Adds two arrays elementwise.

    .. seealso:: :data:`numpy.add`

    ''')


conj = create_ufunc(
    'cupy_conj',
    ('b->b', 'B->B', 'h->h', 'H->H', 'i->i', 'I->I', 'l->l', 'L->L', 'q->q',
     'Q->Q', 'e->e', 'f->f', 'd->d',
     ('F->F', 'out0 = conj(in0)'),
     ('D->D', 'out0 = conj(in0)')),
    'out0 = in0',
    doc='''Returns the complex conjugate, element-wise.

    .. seealso:: :data:`numpy.conj`

    ''')


angle = create_ufunc(
    'cupy_angle',
    ('?->d', 'e->e', 'f->f', 'd->d',
     ('F->f', 'out0 = arg(in0)'),
     ('D->d', 'out0 = arg(in0)')),
    'out0 = in0 >= 0 ? 0 : M_PI',
    doc='''Returns the angle of the complex argument.

    .. seealso:: :func:`numpy.angle`

    ''')


real = create_ufunc(
    'cupy_real',
    ('?->?', 'b->b', 'B->B', 'h->h', 'H->H', 'i->i', 'I->I', 'l->l', 'L->L',
     'q->q', 'Q->Q', 'e->e', 'f->f', 'd->d',
     ('F->f', 'out0 = in0.real()'),
     ('D->d', 'out0 = in0.real()')),
    'out0 = in0',
    doc='''Returns the real part of the elements of the array.

    .. seealso:: :func:`numpy.real`

    ''')

_real_setter = create_ufunc(
    'cupy_real_setter',
    ('f->F', 'd->D'),
    'out0.real(in0)',
    doc='''Sets the real part of the elements of the array.
    ''')


imag = create_ufunc(
    'cupy_imag',
    ('?->?', 'b->b', 'B->B', 'h->h', 'H->H', 'i->i', 'I->I', 'l->l', 'L->L',
     'q->q', 'Q->Q', 'e->e', 'f->f', 'd->d',
     ('F->f', 'out0 = in0.imag()'),
     ('D->d', 'out0 = in0.imag()')),
    'out0 = 0',
    doc='''Returns the imaginary part of the elements of the array.

    .. seealso:: :func:`numpy.imag`

    ''')


_imag_setter = create_ufunc(
    'cupy_imag_setter',
    ('f->F', 'd->D'),
    'out0.imag(in0)',
    doc='''Sets the imaginary part of the elements of the array.
    ''')


negative = create_ufunc(
    'cupy_negative',
    (('?->?', 'out0 = !in0'),
     'b->b', 'B->B', 'h->h', 'H->H', 'i->i', 'I->I', 'l->l', 'L->L',
     'q->q', 'Q->Q', 'e->e', 'f->f', 'd->d', 'F->F', 'D->D'),
    'out0 = -in0',
    doc='''Takes numerical negative elementwise.

    .. seealso:: :data:`numpy.negative`

    ''')


multiply = create_arithmetic(
    'multiply', '*', '&',
    '''Multiplies two arrays elementwise.

    .. seealso:: :data:`numpy.multiply`

    ''')


divide = create_ufunc(
    'cupy_divide',
    ('bb->b', 'BB->B', 'hh->h', 'HH->H', 'ii->i', 'II->I', 'll->l', 'LL->L',
     'qq->q', 'QQ->Q',
     ('ee->e', 'out0 = in0 / in1'),
     ('ff->f', 'out0 = in0 / in1'),
     ('dd->d', 'out0 = in0 / in1'),
     ('FF->F', 'out0 = in0 / in1'),
     ('DD->D', 'out0 = in0 / in1')),
    'out0 = in1 == 0 ? 0 : floor((double)in0 / (double)in1)',
    doc='''Divides arguments elementwise.

    .. seealso:: :data:`numpy.divide`

    ''')


power = create_ufunc(
    'cupy_power',
    ('??->b', 'bb->b', 'BB->B', 'hh->h', 'HH->H', 'ii->i', 'II->I', 'll->l',
     'LL->L', 'qq->q', 'QQ->Q',
     ('ee->e', 'out0 = powf(in0, in1)'),
     ('ff->f', 'out0 = powf(in0, in1)'),
     ('dd->d', 'out0 = pow(in0, in1)'),
     ('FF->F', 'out0 = pow(in0, in1)'),
     ('DD->D', 'out0 = pow(in0, in1)')),
    'out0 = rint(pow((double)in0, (double)in1))',
    doc='''Computes ``x1 ** x2`` elementwise.

    .. seealso:: :data:`numpy.power`

    ''')


subtract = create_arithmetic(
    'subtract', '-', '^',
    '''Subtracts arguments elementwise.

    .. seealso:: :data:`numpy.subtract`

    ''')


true_divide = create_ufunc(
    'cupy_true_divide',
    ('bb->d', 'BB->d', 'hh->d', 'HH->d', 'ii->d', 'II->d', 'll->d', 'LL->d',
     'qq->d', 'QQ->d', 'ee->e', 'ff->f', 'dd->d', 'FF->F', 'DD->D'),
    'out0 = (out0_type)in0 / (out0_type)in1',
    doc='''Elementwise true division (i.e. division as floating values).

    .. seealso:: :data:`numpy.true_divide`

    ''')


if six.PY3:
    divide = true_divide


floor_divide = create_ufunc(
    'cupy_floor_divide',
    ('bb->b', 'BB->B', 'hh->h', 'HH->H', 'ii->i', 'II->I', 'll->l', 'LL->L',
     'qq->q', 'QQ->Q', 'ee->e', 'ff->f', 'dd->d'),
    'out0 = _floor_divide(in0, in1)',
    doc='''Elementwise floor division (i.e. integer quotient).

    .. seealso:: :data:`numpy.floor_divide`

    ''')


remainder = create_ufunc(
    'cupy_remainder',
    ('bb->b', 'BB->B', 'hh->h', 'HH->H', 'ii->i', 'II->I', 'll->l', 'LL->L',
     'qq->q', 'QQ->Q',
     ('ee->e', 'out0 = in0 - _floor_divide(in0, in1) * in1'),
     ('ff->f', 'out0 = in0 - _floor_divide(in0, in1) * in1'),
     ('dd->d', 'out0 = in0 - _floor_divide(in0, in1) * in1')),
    'out0 = (in0 - _floor_divide(in0, in1) * in1) * (in1 != 0)',
    doc='''Computes the remainder of Python division elementwise.

    .. seealso:: :data:`numpy.remainder`

    ''')


absolute = create_ufunc(
    'cupy_absolute',
    (('?->?', 'out0 = in0'),
     'b->b', ('B->B', 'out0 = in0'), 'h->h', ('H->H', 'out0 = in0'),
     'i->i', ('I->I', 'out0 = in0'), 'l->l', ('L->L', 'out0 = in0'),
     'q->q', ('Q->Q', 'out0 = in0'),
     ('e->e', 'out0 = fabsf(in0)'),
     ('f->f', 'out0 = fabsf(in0)'),
     ('d->d', 'out0 = fabs(in0)'),
     ('F->f', 'out0 = abs(in0)'),
     ('D->d', 'out0 = abs(in0)')),
    'out0 = in0 > 0 ? in0 : -in0',
    doc='''Elementwise absolute value function.

    .. seealso:: :data:`numpy.absolute`

    ''')


sqrt = create_ufunc(
    'cupy_sqrt',
    ('e->e', 'f->f', 'd->d', 'F->F', 'D->D'),
    'out0 = sqrt(in0)',
    doc='''Elementwise square root function.

    .. seealso:: :data:`numpy.sqrt`

    ''')


_clip = create_ufunc(
    'cupy_clip',
    ('???->?', 'bbb->b', 'BBB->B', 'hhh->h', 'HHH->H', 'iii->i', 'III->I',
     'lll->l', 'LLL->L', 'qqq->q', 'QQQ->Q', 'eee->e', 'fff->f', 'ddd->d'),
    'out0 = in0 < in1 ? in1 : (in0 > in2 ? in2 : in0)')


# -----------------------------------------------------------------------------
# Statistics
# -----------------------------------------------------------------------------

cpdef ndarray _var(ndarray a, axis=None, dtype=None, out=None, ddof=0,
                   keepdims=False):
    assert a.dtype.kind != 'c', 'Variance for complex numbers is not ' \
                                'implemented. Current implemention does not ' \
                                'convert the dtype'
    if axis is None:
        axis = tuple(range(a.ndim))
    if not isinstance(axis, tuple):
        axis = (axis,)

    if dtype is None and a.dtype.kind in 'biu':
        dtype = 'd'

    shape = a.shape
    items = 1
    for ax in axis:
        items *= shape[ax]
    alpha = 1. / max(items - ddof, 0)
    arrmean = a.mean(axis=axis, dtype=dtype, keepdims=True)
    if out is None:
        return _var_core(a, arrmean, alpha, axis=axis, keepdims=keepdims)
    else:
        return _var_core_out(
            a, arrmean, alpha, out, axis=axis, keepdims=keepdims)


cpdef _std(a, axis=None, dtype=None, out=None, ddof=0, keepdims=False):
    ret = _var(a, axis=axis, dtype=dtype, ddof=ddof, keepdims=keepdims)
    return sqrt(ret, dtype=dtype, out=out)


cdef _var_core = ReductionKernel(
    'S x, T mean, T alpha', 'T out',
    '(x - mean) * (x - mean)',
    'a + b', 'out = alpha * a', '0', '_var_core')

cdef _var_core_out = ReductionKernel(
    'S x, T mean, T alpha', 'U out',
    '(x - mean) * (x - mean)',
    'a + b', 'out = alpha * a', '0', '_var_core')

# TODO(okuta) needs cast
cdef _mean = create_reduction_func(
    'cupy_mean',
    ('?->d', 'B->d', 'h->d', 'H->d', 'i->d', 'I->d', 'l->d', 'L->d',
     'q->d', 'Q->d',
     ('e->e', (None, None, None, 'float')),
     'f->f', 'd->d', 'F->F', 'D->D'),
    ('in0', 'a + b',
     'out0 = a / _type_reduce(_in_ind.size() / _out_ind.size())', None))


# -----------------------------------------------------------------------------
# scan
# -----------------------------------------------------------------------------

@util.memoize(for_each_device=True)
def _inclusive_scan_kernel(dtype, block_size):
    """return Prefix Sum(Scan) cuda kernel

    e.g
    if blocksize * 2 >= len(src)
    src [1, 2, 3, 4]
    dst [1, 3, 6, 10]

    if blocksize * 2 < len(src)
    block_size: 2
    src [1, 2, 3, 4, 5, 6]
    dst [1, 3, 6, 10, 5, 11]

    Args:
        dtype: src, dst array type
        block_size: block_size

    Returns:
         cupy.cuda.Function: cuda function
    """

    name = "inclusive_scan_kernel"
    dtype = _get_typename(dtype)
    source = string.Template("""
    extern "C" __global__ void ${name}(const CArray<${dtype}, 1> src,
        CArray<${dtype}, 1> dst){
        long long n = src.size();
        extern __shared__ ${dtype} temp[];
        unsigned int thid = threadIdx.x;
        unsigned int block = 2 * blockIdx.x * blockDim.x;

        unsigned int idx0 = thid + block;
        unsigned int idx1 = thid + blockDim.x + block;

        temp[thid] = (idx0 < n) ? src[idx0] : (${dtype})0;
        temp[thid + blockDim.x] = (idx1 < n) ? src[idx1] : (${dtype})0;
        __syncthreads();

        for(int i = 1; i <= ${block_size}; i <<= 1){
            int index = (threadIdx.x + 1) * i * 2 - 1;
            if (index < (${block_size} << 1)){
                temp[index] = temp[index] + temp[index - i];
            }
            __syncthreads();
        }

        for(int i = ${block_size} >> 1; i > 0; i >>= 1){
            int index = (threadIdx.x + 1) * i * 2 - 1;
            if(index + i < (${block_size} << 1)){
                temp[index + i] = temp[index + i] + temp[index];
            }
            __syncthreads();
        }

        if(idx0 < n){
            dst[idx0] = temp[thid];
        }
        if(idx1 < n){
            dst[idx1] = temp[thid + blockDim.x];
        }
    }
    """).substitute(name=name, dtype=dtype, block_size=block_size)
    module = compile_with_cache(source)
    return module.get_function(name)


@util.memoize(for_each_device=True)
def _add_scan_blocked_sum_kernel(dtype):
    name = "add_scan_blocked_sum_kernel"
    dtype = _get_typename(dtype)
    source = string.Template("""
    extern "C" __global__ void ${name}(CArray<${dtype}, 1> src_dst){
        long long n = src_dst.size();
        unsigned int idxBase = (blockDim.x + 1) * (blockIdx.x + 1);
        unsigned int idxAdded = idxBase + threadIdx.x;
        unsigned int idxAdd = idxBase - 1;

        if(idxAdded < n){
            src_dst[idxAdded] += src_dst[idxAdd];
        }
    }
    """).substitute(name=name, dtype=dtype)
    module = compile_with_cache(source)
    return module.get_function(name)


cdef _nonzero_kernel_1d = ElementwiseKernel(
    'T src, S index', 'raw S dst',
    'if (src != 0) dst[index - 1] = i',
    'nonzero_kernel_1d')


cdef _nonzero_kernel = ElementwiseKernel(
    'T src, S index', 'raw S dst',
    '''
    if (src != 0){
        for(int j = 0; j < _ind.ndim; j++){
            ptrdiff_t ind[] = {j, index - 1};
            dst[ind] = _ind.get()[j];
        }
    }''',
    'nonzero_kernel',
    reduce_dims=False)


cpdef ndarray scan(ndarray a, ndarray out=None):
    """Return the prefix sum(scan) of the elements.

    Args:
        a (cupy.ndarray): input array.
        out (cupy.ndarray): Alternative output array in which to place
         the result. The same size and same type as the input array(a).

    Returns:
        cupy.ndarray: A new array holding the result is returned.

    """
    if a._shape.size() != 1:
        raise TypeError("Input array should be 1D array.")

    cdef Py_ssize_t block_size = 256

    if out is None:
        out = ndarray(a.shape, dtype=a.dtype)
    else:
        if a.size != out.size:
            raise ValueError("Provided out is the wrong size")

    kern_scan = _inclusive_scan_kernel(a.dtype, block_size)
    kern_scan(grid=((a.size - 1) // (2 * block_size) + 1,),
              block=(block_size,),
              args=(a, out),
              shared_mem=a.itemsize * block_size * 2)

    if (a.size - 1) // (block_size * 2) > 0:
        blocked_sum = out[block_size * 2 - 1:None:block_size * 2]
        scan(blocked_sum, blocked_sum)
        kern_add = _add_scan_blocked_sum_kernel(out.dtype)
        kern_add(grid=((a.size - 1) // (2 * block_size),),
                 block=(2 * block_size - 1,),
                 args=(out,))
    return out


# -----------------------------------------------------------------------------
# partition
# -----------------------------------------------------------------------------

@util.memoize(for_each_device=True)
def _partition_kernel(dtype):
    name = 'partition_kernel'
    merge_kernel = 'partition_merge_kernel'
    dtype = _get_typename(dtype)
    source = string.Template('''
    template<typename T>
    __device__ void bitonic_sort_step(CArray<T, 1> a,
            ptrdiff_t x, ptrdiff_t y, int i, ptrdiff_t s, ptrdiff_t w) {
        for (ptrdiff_t j = i; j < (y - x) / 2; j += 32) {
            ptrdiff_t n = j + (j & -w);
            T v = a[n + x], u = a[n + w + x];
            if (n & s ? v < u : v > u) {
                a[n + x] = u;
                a[n + w + x] = v;
            }
        }
    }

    // Sort a[x:y].
    template<typename T>
    __device__ void bitonic_sort(
            CArray<T, 1> a, ptrdiff_t x, ptrdiff_t y, int i) {
        for (ptrdiff_t s = 2; s <= y - x; s *= 2) {
            for (ptrdiff_t w = s / 2; w >= 1; w /= 2) {
                bitonic_sort_step<T>(a, x, y, i, s, w);
            }
        }
    }

    // Merge first k elements and the next 32 times t elements.
    template<typename T>
    __device__ void merge(
            CArray<T, 1> a, int k, int i, ptrdiff_t x, ptrdiff_t z, int u) {
        for (int s = i; s < u; s += 32) {
            if (a[x + k - s - 1] > a[z + s]) {
                T tmp = a[x + k - s - 1];
                a[x + k - s - 1] = a[z + s];
                a[z + s] = tmp;
            }
        }

        // After merge step, the first k elements are already bitonic.
        // Therefore, we do not need to fully sort.
        for (int w = k / 2; w >= 1; w /= 2) {
            bitonic_sort_step<T>(a, x, k + x, i, k, w);
        }
    }

    extern "C" {
    // In this function, 32 threads handle one subarray. This number equals to
    // the warp size. The first k elements are always sorted and the next 32
    // times t elements stored values that have possibilities to be selected.
    __global__ void ${name}(
            CArray<${dtype}, 1> a, int k, ptrdiff_t n, int t, ptrdiff_t sz) {

        // This thread handles a[z:m].
        ptrdiff_t i = static_cast<ptrdiff_t>(blockIdx.x) * blockDim.x
            + threadIdx.x;
        ptrdiff_t z = i / 32 * n / sz;
        ptrdiff_t m = (i / 32 + 1) * n / sz;
        int id = i % 32;
        int x = 0;

        bitonic_sort<${dtype}>(a, z, k + z, id);
        ptrdiff_t j;
        for (j = k + id + z; j < m - (m - z) % 32; j += 32) {
            if (a[j] < a[k - 1 + z]) {
                ${dtype} tmp = a[k + 32 * x + id + z];
                a[k + 32 * x + id + z] = a[j];
                a[j] = tmp;
                ++x;
            }

            // If at least one thread in the warp has found t values that
            // can be selected, we update the first k elements.
    #if __CUDACC_VER_MAJOR__ >= 9
            if (__any_sync(0xffffffff, x >= t)) {
    #else
            if (__any(x >= t)) {
    #endif
                bitonic_sort<${dtype}>(a, k + z, 32 * t + k + z, id);
                merge<${dtype}>(a, k, id, z, k + z, min(k, 32 * t));
                x = 0;
            }
        }
        if (j < m && a[j] < a[k - 1 + z]) {
            ${dtype} tmp = a[k + 32 * x + id + z];
            a[k + 32 * x + id + z] = a[j];
            a[j] = tmp;
        }

        // Finally, we merge the first k elements and the remainders to be
        // stored.
        bitonic_sort<${dtype}>(a, k + z, 32 * t + k + z, id);
        merge<${dtype}>(a, k, id, z, k + z, min(k, 32 * t));
    }

    __global__ void ${merge_kernel}(
            CArray<${dtype}, 1> a, int k, ptrdiff_t n, int sz, int s) {
        ptrdiff_t i = static_cast<ptrdiff_t>(blockIdx.x) * blockDim.x
            + threadIdx.x;
        ptrdiff_t z = i / 32 * 2 * s * n / sz;
        ptrdiff_t m = (i / 32 * 2 + 1) * s * n / sz;
        int id = i % 32;
        merge<${dtype}>(a, k, id, z, m, k);
    }
    }
    ''').substitute(name=name, merge_kernel=merge_kernel, dtype=dtype)
    module = compile_with_cache(source)
    return module.get_function(name), module.get_function(merge_kernel)<|MERGE_RESOLUTION|>--- conflicted
+++ resolved
@@ -1915,25 +1915,7 @@
         if update_f_contiguity:
             self._update_f_contiguity()
 
-<<<<<<< HEAD
     cdef CPointer get_pointer(self):
-=======
-    cpdef _set_shape_and_contiguous_strides(
-            self, vector.vector[Py_ssize_t]& shape,
-            Py_ssize_t itemsize, bint is_c_contiguous):
-
-        self.size = internal.set_contiguous_strides(
-            shape, self._strides, itemsize, is_c_contiguous)
-        self._shape = shape
-        if is_c_contiguous:
-            self._c_contiguous = True
-            self._update_f_contiguity()
-        else:
-            self._f_contiguous = True
-            self._update_c_contiguity()
-
-    cdef function.CPointer get_pointer(self):
->>>>>>> e82b90df
         return CArray(self)
 
     cpdef object toDlpack(self):
