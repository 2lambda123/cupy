import math
import os
import warnings

import cython
import numpy

import cupy
from cupy._core._kernel import ElementwiseKernel
from cupy._core._reduction import ReductionKernel
from cupy._core._ufuncs import elementwise_copy
import cupy._core.core as core


from libc.stdint cimport intptr_t

from cupy._core cimport _accelerator
from cupy._core._carray cimport shape_t
from cupy._core._dtype cimport to_cuda_dtype
from cupy._core._scalar cimport get_typename
from cupy._core.core cimport _internal_ascontiguousarray
from cupy._core.core cimport _ndarray_init
from cupy._core.core cimport ascontiguousarray
from cupy._core.core cimport _ndarray_base
from cupy._core cimport _memory_range
from cupy._core cimport _routines_manipulation as _manipulation
from cupy._core cimport _routines_math as _math
from cupy.cuda cimport device
from cupy_backends.cuda.api cimport runtime
from cupy_backends.cuda.libs cimport cublas


cdef extern from '../../cupy_backends/cupy_complex.h':
    ctypedef struct cuComplex 'cuComplex':
        float x, y

    ctypedef struct cuDoubleComplex 'cuDoubleComplex':
        double x, y


cdef int _cuda_runtime_version = -1


cdef list compute_types = [COMPUTE_TYPE_TBD,  # float16
                           COMPUTE_TYPE_TBD,  # float32
                           COMPUTE_TYPE_TBD]  # float64
cdef dict compute_type_str = {
    0: 'COMPUTE_TYPE_TBD',
    1: 'COMPUTE_TYPE_DEFAULT',
    2: 'COMPUTE_TYPE_PEDANTIC',
    3: 'COMPUTE_TYPE_FP16',
    4: 'COMPUTE_TYPE_FP32',
    5: 'COMPUTE_TYPE_FP64',
    6: 'COMPUTE_TYPE_BF16',
    7: 'COMPUTE_TYPE_TF32',
}


cpdef int to_compute_type_index(dtype) except -1:
    cdef str dtype_char = numpy.dtype(dtype).char
    if dtype_char == 'e':
        return 0
    elif dtype_char in 'fF':
        return 1
    elif dtype_char in 'dD':
        return 2
    else:
        raise TypeError('dtype is not supported: {}'.format(dtype))


cpdef set_compute_type(dtype, compute_type):
    global compute_types
    if compute_type in (COMPUTE_TYPE_TBD, COMPUTE_TYPE_DEFAULT,
                        COMPUTE_TYPE_PEDANTIC, COMPUTE_TYPE_FP16,
                        COMPUTE_TYPE_FP32, COMPUTE_TYPE_FP64):
        compute_types[to_compute_type_index(dtype)] = compute_type
    elif compute_type in (COMPUTE_TYPE_BF16, COMPUTE_TYPE_TF32):
        if int(device.get_compute_capability()) >= 80:
            compute_types[to_compute_type_index(dtype)] = compute_type
        else:
            warnings.warn('COMPUTE_TYPE_BF16 and COMPUTE_TYPE_TF32 are only '
                          'available on GPUs with compute capability 8.0 or '
                          'higher. COMPUTE_TYPE_DEFAULT will be used instead.')
            compute_types[to_compute_type_index(dtype)] = COMPUTE_TYPE_DEFAULT
    else:
        raise ValueError('Unknown compute type: {}'.format(compute_type))


cpdef compute_type_to_str(compute_type):
    if compute_type in compute_type_str:
        return compute_type_str[compute_type]
    else:
        return compute_type


def _tensordot_core_int_kernel_impl(config, dtype, code, name):
    # This code is based in the GEMM implementation from MAGMA
    # (http://icl.cs.utk.edu/magma/)
    code = '''
#define fetch(arr, col, m, n, bound) arr[min(n*col + m, bound)]

template<typename T>
__device__ void _tensordot_core_int_kernel_impl(
        int M, int N, int K,
        const T* A,
        const T* B,
        T * C)
{
    int idx = threadIdx.x;
    int idy = threadIdx.y;

    int idt = DIM_X * idy + idx;

    int idxA = idt % DIM_XA;
    int idyA = idt / DIM_XA;

    int idxB = idt % DIM_XB;
    int idyB = idt / DIM_XB;

    int blx = blockIdx.x;
    int bly = blockIdx.y;

    __shared__ T sA[BLK_K][BLK_M + 1];
    __shared__ T sB[BLK_N][BLK_K + 1];

    // registers for the innermost loop
    T rC[THR_N][THR_M];
    T rA[THR_M];
    T rB[THR_N];

    T ra[BLK_K / DIM_YA][BLK_M / DIM_XA];
    T rb[BLK_N / DIM_YB][BLK_K / DIM_XB];

    const T* offs_dA = A + blx * BLK_M       + idyA * M + idxA;
    int boundA = (M * (K - 1) + M) - (blx * BLK_M + idyA * M + idxA) - 1;
    const T* offs_dB = B + bly * BLK_N * K + idyB * K + idxB;
    int boundB = (K * (N - 1) + K) - (bly * BLK_N * K + idyB * K + idxB) - 1;

    int m, n, k, kk;

    #pragma unroll
    for (n = 0; n < THR_N; n++) {
        #pragma unroll
        for (m = 0 ; m < THR_M; m++) {
            rC[n][m] = 0;
        }
    }

    // blockwise transpose to transpose load
    #pragma unroll
    for (n = 0; n < BLK_K; n += DIM_YA) {
        #pragma unroll
        for (m = 0; m < BLK_M; m += DIM_XA) {
            sA[n + idyA][m + idxA] = fetch(offs_dA, M, m, n, boundA);
        }
    }
    // blockwise transpose to transpose load
    #pragma unroll
    for (n = 0; n < BLK_N; n += DIM_YB) {
        #pragma unroll
        for (m = 0; m < BLK_K; m += DIM_XB) {
            sB[n + idyB][m + idxB] = fetch(offs_dB, K, m, n, boundB);
        }
    }
    __syncthreads();

    for (kk = 0; kk < K - BLK_K; kk += BLK_K)
    {
        offs_dA += BLK_K * M;
        boundA -= BLK_K * M;
        offs_dB += BLK_K;
        boundB -= BLK_K;

        #pragma unroll
        for (n = 0; n < BLK_K / DIM_YA; n++) {
            #pragma unroll
            for (m = 0; m < BLK_M / DIM_XA; m++) {
                ra[n][m] = fetch(offs_dA, M, m * DIM_XA, n * DIM_YA, boundA);
            }
        }

        #pragma unroll
        for (n = 0; n < BLK_N / DIM_YB; n++) {
            #pragma unroll
            for (m = 0; m < BLK_K / DIM_XB; m++) {
                rb[n][m] = fetch(offs_dB, K, m * DIM_XB, n * DIM_YB, boundB);
            }
        }

        // multiply
        #pragma unroll
        for (k = 0; k < BLK_K; k++)
        {
            #pragma unroll
            for (m = 0; m < THR_M; m++) {
                rA[m] = sA[k][m * DIM_X + idx];
            }

            #pragma unroll
            for (n = 0; n < THR_N; n++) {
                rB[n] = sB[n * DIM_Y + idy][k];
            }

            // HIP is strange...
            #ifdef __HIP_DEVICE_COMPILE__
            __syncthreads();
            #endif

            #pragma unroll
            for (n = 0; n < THR_N; n++) {
                #pragma unroll
                for (m = 0; m < THR_M; m++) {
                    rC[n][m] += rA[m] * rB[n];
                }
            }
        }
        __syncthreads();

        // store A regs->smem
        #pragma unroll
        for (n = 0; n < BLK_K / DIM_YA; n++)
        {
            #pragma unroll
            for (m = 0; m < BLK_M / DIM_XA; m++)
            {
                sA[n * DIM_YA + idyA][m * DIM_XA + idxA] = ra[n][m];
            }
        }

        #pragma unroll
        for (n = 0; n < BLK_N / DIM_YB; n++)
        {
            #pragma unroll
            for (m = 0; m < BLK_K / DIM_XB; m++)
            {
                sB[n * DIM_YB + idyB][m * DIM_XB + idxB] = rb[n][m];
            }
        }
        __syncthreads();
    }

    // Multiply last full (BLK_K) or partial block of columns of A and
    // rows of B.
    // It's okay that m,n exceed matrix bounds as all work is in registers
    // or shared memory, and out-of-bounds rC[n][m] will not be saved later.

    kk = K - kk;
    #pragma unroll
    for (k = 0; k < kk; k++)
    {
        #pragma unroll
        for (m = 0; m < THR_M; m++) {
            rA[m] = sA[k][m * DIM_X + idx];
        }

        #pragma unroll
        for (n = 0; n < THR_N; n++) {
            rB[n] = sB[n * DIM_Y + idy][k];
        }

        // HIP is strange...
        #ifdef __HIP_DEVICE_COMPILE__
        __syncthreads();
        #endif

        #pragma unroll
        for (n = 0; n < THR_N; n++) {
            #pragma unroll
            for (m = 0; m < THR_M; m++) {
                rC[n][m] += rA[m] * rB[n];
            }
        }
    }

    #pragma unroll
    for (n = 0; n < THR_N; n++) {
        int coord_dCn = bly * BLK_N + n * DIM_Y + idy;
        #pragma unroll
        for (m = 0; m < THR_M; m++) {
            int coord_dCm = blx * BLK_M + m * DIM_X + idx;
            if (coord_dCm < M && coord_dCn < N) {
                C[coord_dCn * M + coord_dCm] = rC[n][m];
            }
        }
    }
}
''' + code
    for k, v in config:
        code = '#define ' + k + ' ' + str(v) + '\n' + code
    name_expressions = [f'{name}<bool>',
                        f'{name}<signed char>',
                        f'{name}<unsigned char>',
                        f'{name}<short>',
                        f'{name}<unsigned short>',
                        f'{name}<int>',
                        f'{name}<unsigned int>',
                        f'{name}<long>',
                        f'{name}<unsigned long>',
                        f'{name}<long long>',
                        f'{name}<unsigned long long>']
    mod = cupy.RawModule(code=code, options=('--std=c++11',),
                         name_expressions=name_expressions)
    ker = mod.get_function(name + '<' + get_typename(dtype) + '>')
    return ker


<<<<<<< HEAD
cdef _ndarray_base _integral_tensordot_core(
        _ndarray_base a, _ndarray_base b, _ndarray_base out, Py_ssize_t m,
        Py_ssize_t n, Py_ssize_t k, str dtype, const shape_t& ret_shape):
=======
@cupy._util.memoize(for_each_device=True)
def _tensordot_core_int_kernel(config, dtype):
    code = '''
template<typename T>
__global__ void _tensordot_core_int_kernel(
        int M, int N, int K,
        const T* A,
        const T* B,
        T * C)
{
    _tensordot_core_int_kernel_impl(M, N, K, A, B, C);
}
'''
    name = '_tensordot_core_int_kernel'
    return _tensordot_core_int_kernel_impl(config, dtype, code, name)
>>>>>>> 7b2f38ba


@cupy._util.memoize(for_each_device=True)
def _tensordot_core_int_batched_kernel(config, dtype):
    code = '''
template<typename T>
__global__ void _tensordot_core_int_batched_kernel(
        int M, int N, int K,
        const T* A[], const T* B[],
        T* C[])
{
    int batchid = blockIdx.z;
    _tensordot_core_int_kernel_impl(
        M, N, K, A[batchid], B[batchid], C[batchid]
    );
}
'''
    name = '_tensordot_core_int_batched_kernel'
    return _tensordot_core_int_kernel_impl(config, dtype, code, name)


@cupy._util.memoize(for_each_device=True)
def _tensordot_core_int_strided_batched_kernel(config, dtype):
    code = '''
template<typename T>
__global__ void _tensordot_core_int_strided_batched_kernel(
        int M, int N, int K,
        const T* A, long long strideA,
        const T* B, long long strideB,
        T * C, long long strideC)
{
    int batchid = blockIdx.z;
    _tensordot_core_int_kernel_impl(
        M, N, K,
        &A[batchid * strideA],
        &B[batchid * strideB],
        &C[batchid * strideC]
    );
}
'''
    name = '_tensordot_core_int_strided_batched_kernel'
    return _tensordot_core_int_kernel_impl(config, dtype, code, name)


cdef tuple _integral_tensordot_core_config():
    # TODO(leofang): autotune the tuning parameters here? See the discussion
    # in this thread: https://groups.google.com/a/icl.utk.edu/g/magma-user/c/igc66uduTfI  # NOQA
    dim_x=16
    dim_y=16
    blk_m=64
    blk_n=64
    blk_k=4
    dim_xa=64
    dim_ya=4
    dim_xb=4
    dim_yb=64
    config = (('DIM_X', dim_x), ('DIM_Y', dim_y),
              ('BLK_M', blk_m), ('BLK_N', blk_n), ('BLK_K', blk_k),
              ('DIM_XA', dim_xa), ('DIM_YA', dim_ya),
              ('DIM_XB', dim_xb), ('DIM_YB', dim_yb),
              ('THR_M', blk_m // dim_x), ('THR_N', blk_n // dim_y))
    return config, dim_x, dim_y, blk_m, blk_n


cdef ndarray _integral_tensordot_core(
        ndarray a, ndarray b, ndarray out, Py_ssize_t m, Py_ssize_t n,
        Py_ssize_t k, str dtype, const shape_t& ret_shape):

    config, dim_x, dim_y, blk_m, blk_n = _integral_tensordot_core_config()
    kern = _tensordot_core_int_kernel(config, dtype)
    args = (m, n, k, a, b, out)
    grid = (int(math.ceil(m / blk_m)), int(math.ceil(n / blk_n)), 1)
    block = (dim_x, dim_y, 1)
    kern(grid, block, args=args)
    return out


cdef ndarray _integral_tensordot_core_batched(
        ndarray a, ndarray b, ndarray out, Py_ssize_t m, Py_ssize_t n,
        Py_ssize_t k, str dtype, Py_ssize_t batch_count):

    config, dim_x, dim_y, blk_m, blk_n = _integral_tensordot_core_config()
    kern = _tensordot_core_int_batched_kernel(config, dtype)
    block = (dim_x, dim_y, 1)
    matPtrA = _mat_ptrs(a)
    matPtrB = _mat_ptrs(b)
    matPtrOut = _mat_ptrs(out)
    max_batch_count = 65000
    for i in range(0, batch_count, max_batch_count):
        ibatch = min(max_batch_count, batch_count - i)
        args = (
            m, n, k, matPtrA[i:i + ibatch], matPtrB[i:i + ibatch],
            matPtrOut[i:i + ibatch])
        grid = (int(math.ceil(m / blk_m)), int(math.ceil(n / blk_n)), ibatch)
        kern(grid, block, args=args)
    return out


cdef ndarray _integral_tensordot_core_strided_batched(
        ndarray a, ndarray b, ndarray out, Py_ssize_t m, Py_ssize_t n,
        Py_ssize_t k, str dtype, Py_ssize_t batch_count):

    config, dim_x, dim_y, blk_m, blk_n = _integral_tensordot_core_config()
    kern = _tensordot_core_int_strided_batched_kernel(config, dtype)
    block = (dim_x, dim_y, 1)
    a = a.reshape((-1,) + a.shape[-2:])
    b = b.reshape((-1,) + b.shape[-2:])
    out = out.reshape((-1,) + out.shape[-2:])
    strideA = _get_stride_for_strided_batched_gemm(a)
    strideB = _get_stride_for_strided_batched_gemm(b)
    strideOut = _get_stride_for_strided_batched_gemm(out)
    max_batch_count = 65000
    for i in range(0, batch_count, max_batch_count):
        ibatch = min(max_batch_count, batch_count - i)
        args = (
            m, n, k, a[i:i + ibatch], strideA, b[i:i + ibatch], strideB,
            out[i:i + ibatch], strideOut)
        grid = (int(math.ceil(m / blk_m)), int(math.ceil(n / blk_n)), ibatch)
        kern(grid, block, args=args)
    return out


cdef _tensordot_core_mul_sum = ReductionKernel(
    'S x, T y', 'U out',
    'static_cast<U>(x) * static_cast<U>(y)',
    'a + b', 'out = a', '0', '_tensordot_core_mul_sum')


cpdef get_compute_type(dtype):
    global compute_types
    cdef int index = to_compute_type_index(dtype)
    if compute_types[index] == COMPUTE_TYPE_TBD:
        compute_type = COMPUTE_TYPE_DEFAULT
        dtype_char = numpy.dtype(dtype).char
        if dtype_char in 'fF' and int(os.getenv('CUPY_TF32', '0')) > 0:
            compute_type = COMPUTE_TYPE_TF32
        set_compute_type(dtype, compute_type)
    return compute_types[index]


@cython.profile(False)
cpdef inline tuple _mat_to_cublas_contiguous(
        _ndarray_base a, Py_ssize_t trans):
    assert a.ndim == 2
    if a._f_contiguous:
        # builtin max function is not used for Cython 0.23
        lda = a._strides[1] // a.itemsize
        if lda < a._shape[0]:
            lda = a._shape[0]
        return a, trans, lda
    if not a._c_contiguous:
        a = a.copy()
    return a, 1 - trans, a._strides[0] // a.itemsize


cpdef _ndarray_base dot(
        _ndarray_base a, _ndarray_base b, _ndarray_base out=None):
    cdef Py_ssize_t a_ndim, b_ndim, a_axis, b_axis, n, m, k
    cdef bint input_a_is_vec, input_b_is_vec
    cdef shape_t ret_shape, shape

    a_ndim = a._shape.size()
    b_ndim = b._shape.size()

    if out is not None:
        if numpy.result_type(a.dtype, b.dtype) != out.dtype:
            raise ValueError('Not supported dtype combination.')
        if not out._c_contiguous:
            raise ValueError('Output array must be C-contiguous')

    if a_ndim == 0 or b_ndim == 0:
        return _math._multiply(a, b, out=out)

    input_a_is_vec = a_ndim == 1
    input_b_is_vec = b_ndim == 1
    if input_a_is_vec:
        shape.clear()
        shape.push_back(1)
        shape.push_back(a.size)
        a = _manipulation._reshape(a, shape)
        a_ndim = 2
    if input_b_is_vec:
        shape.clear()
        shape.push_back(b.size)
        shape.push_back(1)
        b = _manipulation._reshape(b, shape)
        b_ndim = 2

    a_axis = a_ndim - 1
    b_axis = b_ndim - 2

    if a._shape[a_axis] != b._shape[b_axis]:
        raise ValueError('Axis dimension mismatch')

    if a_axis:
        a = _manipulation.rollaxis(a, a_axis, 0)
    if b_axis:
        b = _manipulation.rollaxis(b, b_axis, 0)

    k = a._shape[0]
    if k != 0:
        m = b.size // k
        n = a.size // k
    else:
        # When k==0, the function must return a matrix filled with zero
        # like NumPy.
        m = 0
        n = 0

    if not input_a_is_vec:
        ret_shape.insert(ret_shape.end(), a._shape.begin() + 1, a._shape.end())
    if not input_b_is_vec:
        ret_shape.insert(ret_shape.end(), b._shape.begin() + 1, b._shape.end())
    if out is not None:
        # TODO(kataoka): Make the condition strict
        if k != 0 and out.size != n * m:
            raise ValueError('Output array has an invalid size')

    return tensordot_core(a, b, out, n, m, k, ret_shape)


cpdef _ndarray_base tensordot_core(
        _ndarray_base a, _ndarray_base b, _ndarray_base out, Py_ssize_t n,
        Py_ssize_t m, Py_ssize_t k, const shape_t& ret_shape):
    # out, if specified, must be C-contiguous and have correct shape.
    cdef shape_t shape
    cdef Py_ssize_t inca, incb, transa, transb, lda, ldb
    cdef Py_ssize_t mode
    cdef intptr_t handle
    cdef _ndarray_base copy_to_out = None
    cdef str dtype = a.dtype.char
    cdef int compute_capability = int(device.get_compute_capability())
    if dtype != b.dtype.char:
        dtype = numpy.promote_types(dtype, b.dtype).char
    if not a.size or not b.size:
        if out is None:
            out = _ndarray_init(ret_shape, dtype)
        out.fill(0)
        return out

    if out is not None:
        assert out.flags.c_contiguous and out.dtype == dtype
    cdef int ace
    if m == 1 and n == 1:
        if out is None:
            out = _ndarray_init(ret_shape, dtype)
        c = _manipulation._reshape(out, ())
        for ace in _accelerator._routine_accelerators:
            # fast path using CUB or cuTENSOR
            if ace in (_accelerator.ACCELERATOR_CUB,
                       _accelerator.ACCELERATOR_CUTENSOR):
                (a.ravel() * b.ravel()).sum(out=c)
                break
        else:
            _tensordot_core_mul_sum(a.ravel(), b.ravel(), out=c)
        return out

    a = a.astype(dtype, order='K', casting=None, subok=None, copy=False)
    b = b.astype(dtype, order='K', casting=None, subok=None, copy=False)
    # It copies the operands if needed
    if a._shape.size() != 2 or a._shape[0] != k or a._shape[1] != n:
        shape.clear()
        shape.push_back(k)
        shape.push_back(n)
        a = _manipulation._reshape(a, shape)
    if b._shape.size() != 2 or b._shape[0] != k or b._shape[1] != m:
        shape.clear()
        shape.push_back(k)
        shape.push_back(m)
        b = _manipulation._reshape(b, shape)

    # Be careful that cuBLAS uses the FORTRAN-order matrix representation.
    # Matrix-Matrix product A^T * B
    # c is C-contiguous while cuBLAS assumes F-contiguous inputs, so we
    # compute C^T = B^T * A here.
    a, transa, lda = _mat_to_cublas_contiguous(a, 0)
    b, transb, ldb = _mat_to_cublas_contiguous(b, 1)

    if out is None:
        out = c = _ndarray_init(ret_shape, dtype)
    elif (
        _memory_range.may_share_bounds(out, a)
        or _memory_range.may_share_bounds(out, b)
    ):
        copy_to_out = c = _ndarray_init(ret_shape, dtype)
    else:
        c = out

    if c._shape.size() != 2 or c._shape[0] != n or c._shape[1] != m:
        c = c.view()
        c.shape = (n, m)

    if dtype not in 'efdFD':
        if transa:
            a = a.T
            a = _internal_ascontiguousarray(a)
        if transb:
            b = _internal_ascontiguousarray(b)
        _integral_tensordot_core(b, a, c, m, n, k, dtype, ret_shape)
        if copy_to_out is not None:
            elementwise_copy(copy_to_out, out)
        return out

    global _cuda_runtime_version
    if _cuda_runtime_version < 0:
        _cuda_runtime_version = runtime.runtimeGetVersion()

    if (
        not runtime._is_hip_environment and
        _cuda_runtime_version >= 11000 and
        compute_capability >= 50
    ):
        tensordot_core_v11(transb, transa, m, n, k, b, ldb, a, lda, c, m)
        if copy_to_out is not None:
            elementwise_copy(copy_to_out, out)
        return out

    handle = device.get_cublas_handle()
    if dtype == 'e':
        coef_dtype = 'f'
    else:
        coef_dtype = dtype
    one = numpy.array(1.0, dtype=coef_dtype)
    zero = numpy.array(0.0, dtype=coef_dtype)
    if runtime._is_hip_environment and dtype == 'e':
        # On HIP, SgemmEx does not work for half precision
        dtype = 'f'
        a = a.astype(dtype, order='K', casting=None, subok=None, copy=True)
        b = b.astype(dtype, order='K', casting=None, subok=None, copy=True)
        c = _ndarray_init(ret_shape, dtype)
        copy_to_out = c
        warnings.warn('On ROCm/HIP, there is no specialized API to handle '
                      'half precision floating numbers, so the computation '
                      'will be done by casting to single precision')
    if dtype == 'e':
        use_tensor_core = (not runtime._is_hip_environment and
                           _cuda_runtime_version >= 9000 and
                           compute_capability >= 70)
        if use_tensor_core:
            cublas.setMathMode(handle, cublas.CUBLAS_TENSOR_OP_MATH)
            cublas.gemmEx(
                handle, <int>transb, <int> transa, <int>m, <int>n, <int>k,
                one.ctypes.data, b.data.ptr, runtime.CUDA_R_16F, <int>ldb,
                a.data.ptr, runtime.CUDA_R_16F, <int>lda, zero.ctypes.data,
                c.data.ptr, runtime.CUDA_R_16F, <int>m, runtime.CUDA_R_32F,
                cublas.CUBLAS_GEMM_DEFAULT_TENSOR_OP)
            cublas.setMathMode(handle, cublas.CUBLAS_DEFAULT_MATH)
        else:
            cublas.sgemmEx(
                handle, <int>transb, <int> transa, <int>m, <int>n, <int>k,
                one.ctypes.data, b.data.ptr, runtime.CUDA_R_16F, <int>ldb,
                a.data.ptr, runtime.CUDA_R_16F, <int>lda, zero.ctypes.data,
                c.data.ptr, runtime.CUDA_R_16F, <int>m)
    elif dtype == 'f':
        cublas.sgemmEx(
            handle, <int>transb, <int> transa, <int>m, <int>n, <int>k,
            one.ctypes.data, b.data.ptr, runtime.CUDA_R_32F, <int>ldb,
            a.data.ptr, runtime.CUDA_R_32F, <int>lda, zero.ctypes.data,
            c.data.ptr, runtime.CUDA_R_32F, <int>m)
    elif dtype == 'd':
        cublas.dgemm(
            handle, <int>transb, <int>transa, <int>m, <int>n, <int>k,
            one.ctypes.data, b.data.ptr, <int>ldb, a.data.ptr, <int>lda,
            zero.ctypes.data, c.data.ptr, <int>m)
    elif dtype == 'F':
        cublas.cgemm(
            handle, <int>transb, <int>transa, <int>m, <int>n, <int>k,
            one.ctypes.data, b.data.ptr, <int>ldb, a.data.ptr, <int>lda,
            zero.ctypes.data, c.data.ptr, <int>m)
    elif dtype == 'D':
        cublas.zgemm(
            handle, <int>transb, <int>transa, <int>m, <int>n, <int>k,
            one.ctypes.data, b.data.ptr, <int>ldb, a.data.ptr, <int>lda,
            zero.ctypes.data, c.data.ptr, <int>m)
    else:
        raise ValueError('Invalid dtype: %s' % str(dtype))
    if copy_to_out is not None:
        elementwise_copy(copy_to_out, out)
    return out


cpdef _ndarray_base tensordot_core_v11(
        Py_ssize_t transa, Py_ssize_t transb, Py_ssize_t m, Py_ssize_t n,
        Py_ssize_t k, _ndarray_base a, Py_ssize_t lda, _ndarray_base b,
        Py_ssize_t ldb, _ndarray_base c, Py_ssize_t ldc):
    cdef float one_f, zero_f
    cdef double one_d, zero_d
    cdef cuComplex one_F, zero_F
    cdef cuDoubleComplex one_D, zero_D
    cdef size_t one_ptr, zero_ptr

    cdef int compute_capability = int(device.get_compute_capability())
    cdef int compute_type = get_compute_type(c.dtype)
    cdef int cublas_compute_type = -1
    if c.dtype.char in 'efF':
        if compute_type == COMPUTE_TYPE_PEDANTIC:
            cublas_compute_type = cublas.CUBLAS_COMPUTE_32F_PEDANTIC
        elif compute_type == COMPUTE_TYPE_TF32 and c.dtype.char in 'fF':
            cublas_compute_type = cublas.CUBLAS_COMPUTE_32F_FAST_TF32
        else:
            cublas_compute_type = cublas.CUBLAS_COMPUTE_32F
    elif c.dtype.char in 'dD':
        if compute_type == COMPUTE_TYPE_PEDANTIC:
            cublas_compute_type = cublas.CUBLAS_COMPUTE_64F_PEDANTIC
        else:
            cublas_compute_type = cublas.CUBLAS_COMPUTE_64F
    else:
        raise ValueError('Invalid dtype: {}'.format(c.dtype))

    cdef int algo = cublas.CUBLAS_GEMM_DEFAULT
    if ((compute_capability >= 80) or
            (compute_capability >= 70 and c.dtype == 'e')):
        algo = cublas.CUBLAS_GEMM_DEFAULT_TENSOR_OP

    if cublas_compute_type in (cublas.CUBLAS_COMPUTE_32F,
                               cublas.CUBLAS_COMPUTE_32F_PEDANTIC,
                               cublas.CUBLAS_COMPUTE_32F_FAST_TF32):
        if c.dtype.char in 'efd':
            one_f = 1
            zero_f = 0
            one_ptr = <size_t>&one_f
            zero_ptr = <size_t>&zero_f
        else:
            one_F = cuComplex(1, 0)
            zero_F = cuComplex(0, 0)
            one_ptr = <size_t>&one_F
            zero_ptr = <size_t>&zero_F
    elif cublas_compute_type in (cublas.CUBLAS_COMPUTE_64F,
                                 cublas.CUBLAS_COMPUTE_64F_PEDANTIC):
        if c.dtype.char in 'efd':
            one_d = 1
            zero_d = 0
            one_ptr = <size_t>&one_d
            zero_ptr = <size_t>&zero_d
        else:
            one_D = cuDoubleComplex(1, 0)
            zero_D = cuDoubleComplex(0, 0)
            one_ptr = <size_t>&one_D
            zero_ptr = <size_t>&zero_D
    else:
        raise ValueError('Invalid cublas compute type: {}'
                         .format(cublas_compute_type))

    cdef int a_cuda_dtype = to_cuda_dtype(a.dtype, is_half_allowed=True)
    cdef int b_cuda_dtype = to_cuda_dtype(b.dtype, is_half_allowed=True)
    cdef int c_cuda_dtype = to_cuda_dtype(c.dtype, is_half_allowed=True)
    cdef intptr_t handle = device.get_cublas_handle()
    cublas.gemmEx(
        handle, <int>transa, <int>transb, <int>m, <int>n, <int>k, one_ptr,
        a.data.ptr, a_cuda_dtype, <int>lda, b.data.ptr, b_cuda_dtype, <int>ldb,
        zero_ptr, c.data.ptr, c_cuda_dtype, <int>ldc, cublas_compute_type,
        algo)


cdef Py_ssize_t _get_stride_for_strided_batched_gemm(
        _ndarray_base a) except? 0:
    cdef int ndim = a._shape.size()
    assert ndim > 2
    assert a._c_contiguous
    return a._shape[ndim - 2] * a._shape[ndim - 1]


cdef _mat_ptrs_kernel = ElementwiseKernel(
    'T base, T stride', 'T out',
    'out = base + _ind.get()[_ind.ndim - 1] * stride', 'cupy_mat_ptrs',
    reduce_dims=False)


cpdef _ndarray_base _mat_ptrs(_ndarray_base a):
    """Creates an array of pointers to matrices
    Args:
        a: A batch of matrices on GPU.
           shape: (A, B, C) -> A ptrs to mat of size (B, C)
           shape: (A_1, ..., A_N, B, C) -> A_1*...*A_N ptrs to mat of
                  size (B, C)
    Returns:
        GPU array of pointers to matrices.
    """
    cdef int ndim = a._shape.size()
    assert ndim > 2
    cdef Py_ssize_t sh_, st_
    cdef _ndarray_base idx
    idx = _mat_ptrs_kernel(
        a.data.ptr, a._strides[0],
        core.ndarray((a._shape[0],), dtype=numpy.uintp))

    for i in range(1, ndim - 2):
        idx = _mat_ptrs_kernel(
            idx[:, None], a._strides[i],
            core.ndarray((idx.size, a._shape[i]), dtype=numpy.uintp))
        idx = idx.ravel()
    return idx


cpdef _ndarray_base matmul(
        _ndarray_base a, _ndarray_base b, _ndarray_base out=None):
    """Matrix product of two arrays.

    Returns the matrix product of two arrays and is the implementation of
    the `@` operator introduced in Python 3.5 following PEP465.

    The main difference against cupy.dot are the handling of arrays with more
    than 2 dimensions. For more information see :func:`numpy.matmul`.

    .. note::
        The out array as input is currently not supported.

    Args:
        a (cupy.ndarray): The left argument.
        b (cupy.ndarray): The right argument.
        out (cupy.ndarray): Output array.

    Returns:
        cupy.ndarray: Output array.

    .. seealso:: :func:`numpy.matmul`

    """

    cdef Py_ssize_t i, n, m, ka, kb, a_sh, b_sh, c_sh, ldc
    cdef Py_ssize_t batchCount, a_part_outshape, b_part_outshape
    cdef int orig_a_ndim, orig_b_ndim, a_ndim, b_ndim, ndim
    cdef _ndarray_base ap, bp, cp, c_view
    cdef bint use_broadcast

    orig_a_ndim = a._shape.size()
    orig_b_ndim = b._shape.size()
    if orig_a_ndim == 0 or orig_b_ndim == 0:
        raise ValueError('Scalar operands are not allowed, use \'*\' instead')

    ndim = max(orig_a_ndim, orig_b_ndim)
    if ndim <= 2:
        if out is None:
            return dot(a, b, out)
        ret_dtype = numpy.promote_types(a.dtype, b.dtype)
        if out._c_contiguous and ret_dtype == out.dtype:
            return dot(a, b, out)
        c = _ndarray_init(out._shape, dtype=ret_dtype)
        dot(a, b, c)
        elementwise_copy(c, out)
        return out

    orig_a = a
    orig_b = b
    a_part_outshape = b_part_outshape = 0
    if orig_a_ndim == 1:
        a = _manipulation._reshape(a, (1, a.size))
    else:
        a = a.view()
        a_part_outshape = a._shape[orig_a_ndim - 2]
    if orig_b_ndim == 1:
        b = _manipulation._reshape(b, (b.size, 1))
        ldc = 1
    else:
        b = b.view()
        b_part_outshape = ldc = b._shape[orig_b_ndim - 1]

    # expand dims
    a_ndim = a._shape.size()
    b_ndim = b._shape.size()
    if a_ndim < ndim:
        # TODO(niboshi): Confirm update_x_contiguity flags
        a._set_shape_and_strides(
            (1,) * (ndim - a_ndim) + a.shape,
            (0,) * (ndim - a_ndim) + a.strides,
            True, True)
    if b_ndim < ndim:
        # TODO(niboshi): Confirm update_x_contiguity flags
        b._set_shape_and_strides(
            (1,) * (ndim - b_ndim) + b.shape,
            (0,) * (ndim - b_ndim) + b.strides,
            True, True)

    ret_dtype = numpy.promote_types(a.dtype, b.dtype)
    dtype = ret_dtype
    if dtype.char == 'e':
        dtype = numpy.dtype('f')

    a = ascontiguousarray(a, dtype)
    b = ascontiguousarray(b, dtype)

    # broadcast
    batchCount = 1  # batchCount = numpy.prod(out_shape[:-2])
    out_shape = []
    use_broadcast = False
    for i in range(0, ndim - 2):
        a_sh = a._shape[i]
        b_sh = b._shape[i]
        if a_sh != b_sh and a_sh != 1 and b_sh != 1:
            raise ValueError(
                'operands could not be broadcast together with '
                'remapped shapes')

        if a_sh == 0 or b_sh == 0:
            c_sh = 0
        else:
            c_sh = max(a_sh, b_sh)
        batchCount *= c_sh
        out_shape.append(c_sh)
        if a_sh == 1 and c_sh > 1:
            a._strides[i] = 0
            a._shape[i] = c_sh
            a._c_contiguous = a._f_contiguous = False
            use_broadcast = True

        if b_sh == 1 and c_sh > 1:
            b._strides[i] = 0
            b._shape[i] = c_sh
            b._c_contiguous = b._f_contiguous = False
            use_broadcast = True

    if orig_a_ndim != 1:
        out_shape.append(a_part_outshape)
    if orig_b_ndim != 1:
        out_shape.append(b_part_outshape)

    # (A B)^T = B^T A^T
    a, b = b, a

    ka = a._shape[ndim - 2]
    lda = n = a._shape[ndim - 1]
    m = b._shape[ndim - 2]
    ldb = kb = b._shape[ndim - 1]

    if ka != kb:
        raise ValueError(
            'shapes ({}) and ({}) not aligned'.format(
                ','.join([str(_) for _ in orig_a.shape]),
                ','.join([str(_) for _ in orig_b.shape])))

    if out is not None and out.shape != tuple(out_shape):
        raise ValueError('Output array has an invalid size')

    if a.size == 0 or b.size == 0:
        if out is None:
            return cupy.zeros(out_shape, ret_dtype)
        else:
            out.fill(0)
            return out

    if (
        out is not None and out.dtype == dtype and out.flags.c_contiguous
        and not _memory_range.may_share_bounds(out, a)
        and not _memory_range.may_share_bounds(out, b)
    ):
        c = out
    else:
        c = core.ndarray(out_shape, dtype=dtype)
        if out is None:
            if dtype == ret_dtype:
                out = c
            else:
                out = core.ndarray(out_shape, dtype=ret_dtype)

    if orig_a_ndim == 1 or orig_b_ndim == 1:
        c_view = c.view()
        if orig_b_ndim == 1:
            c_view._shape.push_back(1)
            c_view._strides.push_back(0)
        if orig_a_ndim == 1:
            c_view._shape.insert(c_view._shape.end() - 1, 1)
            c_view._strides.insert(c_view._strides.end() - 1, 0)
        assert c_view._c_contiguous
        c_view._update_f_contiguity()
    else:
        c_view = c

    if dtype.char not in 'efdFD':
        if not use_broadcast:
            _integral_tensordot_core_strided_batched(
                a, b, c_view, n, m, ka, dtype.char, batchCount)
        else:
            _integral_tensordot_core_batched(
                a, b, c_view, n, m, ka, dtype.char, batchCount)
        if out is not c:
            elementwise_copy(c, out)
        return out

    global _cuda_runtime_version
    if _cuda_runtime_version < 0:
        _cuda_runtime_version = runtime.runtimeGetVersion()

    cdef intptr_t handle = device.get_cublas_handle()

    one = numpy.array(1, dtype=dtype)
    zero = numpy.array(0, dtype=dtype)
    # TODO(anaruse) use cublasGemmStridedBatchedEx() when cuda version >= 9.1
    if not use_broadcast:
        strideA = _get_stride_for_strided_batched_gemm(a)
        strideB = _get_stride_for_strided_batched_gemm(b)
        strideC = _get_stride_for_strided_batched_gemm(c_view)
        if dtype == numpy.float32:
            cublas.sgemmStridedBatched(
                handle,
                0,  # transa
                0,  # transb
                n, m, ka, one.ctypes.data,
                a.data.ptr, lda, strideA,
                b.data.ptr, ldb, strideB,
                zero.ctypes.data, c_view.data.ptr, ldc, strideC,
                batchCount)
        elif dtype == numpy.float64:
            cublas.dgemmStridedBatched(
                handle,
                0,  # transa
                0,  # transb
                n, m, ka, one.ctypes.data,
                a.data.ptr, lda, strideA,
                b.data.ptr, ldb, strideB,
                zero.ctypes.data, c_view.data.ptr, ldc, strideC,
                batchCount)
        elif dtype == numpy.complex64:
            cublas.cgemmStridedBatched(
                handle,
                0,  # transa
                0,  # transb
                n, m, ka, one.ctypes.data,
                a.data.ptr, lda, strideA,
                b.data.ptr, ldb, strideB,
                zero.ctypes.data, c_view.data.ptr, ldc, strideC,
                batchCount)
        elif dtype == numpy.complex128:
            cublas.zgemmStridedBatched(
                handle,
                0,  # transa
                0,  # transb
                n, m, ka, one.ctypes.data,
                a.data.ptr, lda, strideA,
                b.data.ptr, ldb, strideB,
                zero.ctypes.data, c_view.data.ptr, ldc, strideC,
                batchCount)
        else:
            raise TypeError(dtype, a.dtype, b.dtype)
    else:
        ap = _mat_ptrs(a)
        bp = _mat_ptrs(b)
        cp = _mat_ptrs(c_view)
        if dtype == numpy.float32:
            cublas.sgemmBatched(
                handle,
                0,  # transa
                0,  # transb
                n, m, ka, one.ctypes.data,
                ap.data.ptr, lda,
                bp.data.ptr, ldb,
                zero.ctypes.data, cp.data.ptr, ldc, batchCount)
        elif dtype == numpy.float64:
            cublas.dgemmBatched(
                handle,
                0,  # transa
                0,  # transb
                n, m, ka, one.ctypes.data,
                ap.data.ptr, lda,
                bp.data.ptr, ldb,
                zero.ctypes.data, cp.data.ptr, ldc, batchCount)
        elif dtype == numpy.complex64:
            cublas.cgemmBatched(
                handle,
                0,  # transa
                0,  # transb
                n, m, ka, one.ctypes.data,
                ap.data.ptr, lda,
                bp.data.ptr, ldb,
                zero.ctypes.data, cp.data.ptr, ldc, batchCount)
        elif dtype == numpy.complex128:
            cublas.zgemmBatched(
                handle,
                0,  # transa
                0,  # transb
                n, m, ka, one.ctypes.data,
                ap.data.ptr, lda,
                bp.data.ptr, ldb,
                zero.ctypes.data, cp.data.ptr, ldc, batchCount)
        else:
            raise TypeError(dtype, a.dtype, b.dtype)

    if out is not c:
        elementwise_copy(c, out)
    return out<|MERGE_RESOLUTION|>--- conflicted
+++ resolved
@@ -304,11 +304,6 @@
     return ker
 
 
-<<<<<<< HEAD
-cdef _ndarray_base _integral_tensordot_core(
-        _ndarray_base a, _ndarray_base b, _ndarray_base out, Py_ssize_t m,
-        Py_ssize_t n, Py_ssize_t k, str dtype, const shape_t& ret_shape):
-=======
 @cupy._util.memoize(for_each_device=True)
 def _tensordot_core_int_kernel(config, dtype):
     code = '''
@@ -324,7 +319,6 @@
 '''
     name = '_tensordot_core_int_kernel'
     return _tensordot_core_int_kernel_impl(config, dtype, code, name)
->>>>>>> 7b2f38ba
 
 
 @cupy._util.memoize(for_each_device=True)
@@ -389,9 +383,9 @@
     return config, dim_x, dim_y, blk_m, blk_n
 
 
-cdef ndarray _integral_tensordot_core(
-        ndarray a, ndarray b, ndarray out, Py_ssize_t m, Py_ssize_t n,
-        Py_ssize_t k, str dtype, const shape_t& ret_shape):
+cdef _ndarray_base _integral_tensordot_core(
+        _ndarray_base a, _ndarray_base b, _ndarray_base out, Py_ssize_t m,
+        Py_ssize_t n, Py_ssize_t k, str dtype, const shape_t& ret_shape):
 
     config, dim_x, dim_y, blk_m, blk_n = _integral_tensordot_core_config()
     kern = _tensordot_core_int_kernel(config, dtype)
@@ -402,9 +396,9 @@
     return out
 
 
-cdef ndarray _integral_tensordot_core_batched(
-        ndarray a, ndarray b, ndarray out, Py_ssize_t m, Py_ssize_t n,
-        Py_ssize_t k, str dtype, Py_ssize_t batch_count):
+cdef _ndarray_base _integral_tensordot_core_batched(
+        _ndarray_base a, _ndarray_base b, _ndarray_base out, Py_ssize_t m,
+        Py_ssize_t n, Py_ssize_t k, str dtype, Py_ssize_t batch_count):
 
     config, dim_x, dim_y, blk_m, blk_n = _integral_tensordot_core_config()
     kern = _tensordot_core_int_batched_kernel(config, dtype)
@@ -423,9 +417,9 @@
     return out
 
 
-cdef ndarray _integral_tensordot_core_strided_batched(
-        ndarray a, ndarray b, ndarray out, Py_ssize_t m, Py_ssize_t n,
-        Py_ssize_t k, str dtype, Py_ssize_t batch_count):
+cdef _ndarray_base _integral_tensordot_core_strided_batched(
+        _ndarray_base a, _ndarray_base b, _ndarray_base out, Py_ssize_t m,
+        Py_ssize_t n, Py_ssize_t k, str dtype, Py_ssize_t batch_count):
 
     config, dim_x, dim_y, blk_m, blk_n = _integral_tensordot_core_config()
     kern = _tensordot_core_int_strided_batched_kernel(config, dtype)
