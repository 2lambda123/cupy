from cupy import core


rk_state_difinition = '''
#define RK_STATE_LEN 624
__shared__ typedef struct rk_state_ {
    unsigned long key[RK_STATE_LEN];
    int pos;
    int has_gauss; /* !=0: gauss contains a gaussian deviate */
    double gauss;
    /* The rk_state structure has been extended to store the following
     * information for the binomial generator. If the input values of n or p
     * are different than nsave and psave, then the other parameters will be
     * recomputed. RTK 2005-09-02 */
    int has_binomial; /* !=0: following parameters initialized for
                              binomial */
    double psave;
    long nsave;
    double r;
    double q;
    double fm;
    long m;
    double p1;
    double xm;
    double xl;
    double xr;
    double c;
    double laml;
    double lamr;
    double p2;
    double p3;
    double p4;
}
rk_state;
'''

rk_seed_definition = '''
__device__ void
rk_seed(unsigned long seed, rk_state *state) {
    int pos;
    seed &= 0xffffffffUL;
    /* Knuth's PRNG as used in the Mersenne Twister reference implementation */
    for (pos = 0; pos < RK_STATE_LEN; pos++) {
        state->key[pos] = seed;
        seed = (1812433253UL * (seed ^ (seed >> 30)) + pos + 1) & 0xffffffffUL;
    }
    state->pos = RK_STATE_LEN;
    state->gauss = 0;
    state->has_gauss = 0;
    state->has_binomial = 0;
}
'''

rk_random_definition = '''
/* Magic Mersenne Twister constants */
#define N 624
#define M 397
#define MATRIX_A 0x9908b0dfUL
#define UPPER_MASK 0x80000000UL
#define LOWER_MASK 0x7fffffffUL
/*
 * Slightly optimised reference implementation of the Mersenne Twister
 * Note that regardless of the precision of long, only 32 bit random
 * integers are produced
 */
__device__ unsigned long
rk_random(rk_state *state) {
    unsigned long y;
    if (state->pos == RK_STATE_LEN) {
        int i;
        for (i = 0; i < N - M; i++) {
            y = (state->key[i] & UPPER_MASK) | (state->key[i+1] & LOWER_MASK);
            state->key[i] = state->key[i+M] ^ (y>>1) ^ (-(y & 1) & MATRIX_A);
        }
        for (; i < N - 1; i++) {
            y = (state->key[i] & UPPER_MASK) | (state->key[i+1] & LOWER_MASK);
            state->key[i]
                = state->key[i+(M-N)] ^ (y>>1) ^ (-(y & 1) & MATRIX_A);
        }
        y = (state->key[N - 1] & UPPER_MASK) | (state->key[0] & LOWER_MASK);
        state->key[N - 1]
            = state->key[M - 1] ^ (y >> 1) ^ (-(y & 1) & MATRIX_A);
        state->pos = 0;
    }
    y = state->key[state->pos++];
    /* Tempering */
    y ^= (y >> 11);
    y ^= (y << 7) & 0x9d2c5680UL;
    y ^= (y << 15) & 0xefc60000UL;
    y ^= (y >> 18);
    return y;
}
'''

rk_double_definition = '''
__device__ double
rk_double(rk_state *state) {
    /* shifts : 67108864 = 0x4000000, 9007199254740992 = 0x20000000000000 */
    long a = rk_random(state) >> 5, b = rk_random(state) >> 6;
    return (a * 67108864.0 + b) / 9007199254740992.0;
}
'''

rk_binomial_btpe_definition = '''
__device__ long rk_binomial_btpe(rk_state *state, long n, double p) {
    double r,q,fm,p1,xm,xl,xr,c,laml,lamr,p2,p3,p4;
    double a,u,v,s,F,rho,t,A,nrq,x1,x2,f1,f2,z,z2,w,w2,x;
    long m,y,k,i;
    if (!(state->has_binomial) ||
         (state->nsave != n) ||
         (state->psave != p)) {
        /* initialize */
        state->nsave = n;
        state->psave = p;
        state->has_binomial = 1;
        state->r = r = min(p, 1.0-p);
        state->q = q = 1.0 - r;
        state->fm = fm = n*r+r;
        state->m = m = (long)floor(state->fm);
        state->p1 = p1 = floor(2.195*sqrt(n*r*q)-4.6*q) + 0.5;
        state->xm = xm = m + 0.5;
        state->xl = xl = xm - p1;
        state->xr = xr = xm + p1;
        state->c = c = 0.134 + 20.5/(15.3 + m);
        a = (fm - xl)/(fm-xl*r);
        state->laml = laml = a*(1.0 + a/2.0);
        a = (xr - fm)/(xr*q);
        state->lamr = lamr = a*(1.0 + a/2.0);
        state->p2 = p2 = p1*(1.0 + 2.0*c);
        state->p3 = p3 = p2 + c/laml;
        state->p4 = p4 = p3 + c/lamr;
    } else {
        r = state->r;
        q = state->q;
        fm = state->fm;
        m = state->m;
        p1 = state->p1;
        xm = state->xm;
        xl = state->xl;
        xr = state->xr;
        c = state->c;
        laml = state->laml;
        lamr = state->lamr;
        p2 = state->p2;
        p3 = state->p3;
        p4 = state->p4;
    }
  /* sigh ... */
  Step10:
    nrq = n*r*q;
    u = rk_double(state)*p4;
    v = rk_double(state);
    if (u > p1) goto Step20;
    y = (long)floor(xm - p1*v + u);
    goto Step60;
  Step20:
    if (u > p2) goto Step30;
    x = xl + (u - p1)/c;
    v = v*c + 1.0 - fabs(m - x + 0.5)/p1;
    if (v > 1.0) goto Step10;
    y = (long)floor(x);
    goto Step50;
  Step30:
    if (u > p3) goto Step40;
    y = (long)floor(xl + log(v)/laml);
    if (y < 0) goto Step10;
    v = v*(u-p2)*laml;
    goto Step50;
  Step40:
    y = (long)floor(xr - log(v)/lamr);
    if (y > n) goto Step10;
    v = v*(u-p3)*lamr;
  Step50:
    k = labs(y - m);
    if ((k > 20) && (k < ((nrq)/2.0 - 1))) goto Step52;
    s = r/q;
    a = s*(n+1);
    F = 1.0;
    if (m < y) {
        for (i=m+1; i<=y; i++) {
            F *= (a/i - s);
        }
    } else if (m > y) {
        for (i=y+1; i<=m; i++) {
            F /= (a/i - s);
        }
    }
    if (v > F) goto Step10;
    goto Step60;
    Step52:
    rho = (k/(nrq))*((k*(k/3.0 + 0.625) + 0.16666666666666666)/nrq + 0.5);
    t = -k*k/(2*nrq);
    A = log(v);
    if (A < (t - rho)) goto Step60;
    if (A > (t + rho)) goto Step10;
    x1 = y+1;
    f1 = m+1;
    z = n+1-m;
    w = n-y+1;
    x2 = x1*x1;
    f2 = f1*f1;
    z2 = z*z;
    w2 = w*w;
    if (A > (xm*log(f1/x1)
           + (n-m+0.5)*log(z/w)
           + (y-m)*log(w*r/(x1*q))
           + (13680.-(462.-(132.-(99.-140./f2)/f2)/f2)/f2)/f1/166320.
           + (13680.-(462.-(132.-(99.-140./z2)/z2)/z2)/z2)/z/166320.
           + (13680.-(462.-(132.-(99.-140./x2)/x2)/x2)/x2)/x1/166320.
           + (13680.-(462.-(132.-(99.-140./w2)/w2)/w2)/w2)/w/166320.)) {
        goto Step10;
    }
  Step60:
    if (p > 0.5) {
        y = n - y;
    }
    return y;
}
'''

rk_binomial_inversion_definition = '''
__device__ long rk_binomial_inversion(rk_state *state, long n, double p) {
    double q, qn, np, px, U;
    long X, bound;
    if (!(state->has_binomial) ||
         (state->nsave != n) ||
         (state->psave != p)) {
        state->nsave = n;
        state->psave = p;
        state->has_binomial = 1;
        state->q = q = 1.0 - p;
        state->r = qn = exp(n * log(q));
        state->c = np = n*p;
        state->m = bound = min((double)n, np + 10.0*sqrt(np*q + 1));
    } else {
        q = state->q;
        qn = state->r;
        np = state->c;
        bound = state->m;
    }
    X = 0;
    px = qn;
    U = rk_double(state);
    while (U > px) {
        X++;
        if (X > bound) {
            X = 0;
            px = qn;
            U = rk_double(state);
        } else {
            U -= px;
            px  = ((n-X+1) * p * px)/(X*q);
        }
    }
    return X;
}
'''

rk_binomial_definition = '''
__device__ long rk_binomial(rk_state *state, long n, double p) {
    double q;
    if (p <= 0.5) {
        if (p*n <= 30.0) {
            return rk_binomial_inversion(state, n, p);
        } else {
            return rk_binomial_btpe(state, n, p);
        }
    } else {
        q = 1.0-p;
        if (q*n <= 30.0) {
            return n - rk_binomial_inversion(state, n, q);
        } else {
            return n - rk_binomial_btpe(state, n, q);
        }
    }
}
'''

rk_gauss_definition = '''
__device__ double rk_gauss(rk_state *state) {
    if (state->has_gauss) {
        const double tmp = state->gauss;
        state->gauss = 0;
        state->has_gauss = 0;
        return tmp;
    } else {
        double f, x1, x2, r2;
        do {
            x1 = 2.0*rk_double(state) - 1.0;
            x2 = 2.0*rk_double(state) - 1.0;
            r2 = x1*x1 + x2*x2;
        }
        while (r2 >= 1.0 || r2 == 0.0);
        /* Box-Muller transform */
        f = sqrt(-2.0*log(r2)/r2);
        /* Keep for next call */
        state->gauss = f*x1;
        state->has_gauss = 1;
        return f*x2;
    }
}
'''
<<<<<<< HEAD

rk_standard_exponential_definition = '''
__device__ double rk_standard_exponential(rk_state *state) {
    /* We use -log(1-U) since U is [0, 1) */
    return -log(1.0 - rk_double(state));
}
'''

rk_standard_gamma_definition = '''
__device__ double rk_standard_gamma(rk_state *state, double shape) {
    double b, c;
    double U, V, X, Y;
    if (shape == 1.0) {
        return rk_standard_exponential(state);
    } else if (shape < 1.0) {
        for (;;) {
            U = rk_double(state);
            V = rk_standard_exponential(state);
            if (U <= 1.0 - shape) {
                X = pow(U, 1./shape);
                if (X <= V) {
                    return X;
                }
            } else {
                Y = -log((1-U)/shape);
                X = pow(1.0 - shape + shape*Y, 1./shape);
                if (X <= (V + Y)) {
                    return X;
                }
            }
        }
    } else {
        b = shape - 1./3.;
        c = 1./sqrt(9*b);
        for (;;) {
            do {
                X = rk_gauss(state);
                V = 1.0 + c*X;
            } while (V <= 0.0);
            V = V*V*V;
            U = rk_double(state);
            if (U < 1.0 - 0.0331*(X*X)*(X*X)) return (b*V);
            if (log(U) < 0.5*X*X + b*(1. - V + log(V))) return (b*V);
        }
    }
}
'''
=======
>>>>>>> 5253bba8

rk_standard_exponential_definition = '''
__device__ double rk_standard_exponential(rk_state *state) {
    /* We use -log(1-U) since U is [0, 1) */
    return -log(1.0 - rk_double(state));
}
'''

rk_standard_gamma_definition = '''
__device__ double rk_standard_gamma(rk_state *state, double shape) {
    double b, c;
    double U, V, X, Y;
    if (shape == 1.0) {
        return rk_standard_exponential(state);
    } else if (shape < 1.0) {
        for (;;) {
            U = rk_double(state);
            V = rk_standard_exponential(state);
            if (U <= 1.0 - shape) {
                X = pow(U, 1./shape);
                if (X <= V) {
                    return X;
                }
            } else {
                Y = -log((1-U)/shape);
                X = pow(1.0 - shape + shape*Y, 1./shape);
                if (X <= (V + Y)) {
                    return X;
                }
            }
        }
    } else {
        b = shape - 1./3.;
        c = 1./sqrt(9*b);
        for (;;) {
            do {
                X = rk_gauss(state);
                V = 1.0 + c*X;
            } while (V <= 0.0);
            V = V*V*V;
            U = rk_double(state);
            if (U < 1.0 - 0.0331*(X*X)*(X*X)) return (b*V);
            if (log(U) < 0.5*X*X + b*(1. - V + log(V))) return (b*V);
        }
    }
}
'''

rk_beta_definition = '''
__device__ double rk_beta(rk_state *state, double a, double b) {
    double Ga, Gb;
    if ((a <= 1.0) && (b <= 1.0)) {
        double U, V, X, Y;
        /* Use Johnk's algorithm */
        while (1) {
            U = rk_double(state);
            V = rk_double(state);
            X = pow(U, 1.0/a);
            Y = pow(V, 1.0/b);
            if ((X + Y) <= 1.0) {
                if (X +Y > 0) {
                    return X / (X + Y);
                } else {
                    double logX = log(U) / a;
                    double logY = log(V) / b;
                    double logM = logX > logY ? logX : logY;
                    logX -= logM;
                    logY -= logM;
                    return exp(logX - log(exp(logX) + exp(logY)));
                }
            }
        }
    } else {
        Ga = rk_standard_gamma(state, a);
        Gb = rk_standard_gamma(state, b);
        return Ga/(Ga + Gb);
    }
}
'''

definitions = \
    [rk_state_difinition, rk_seed_definition, rk_random_definition,
     rk_double_definition, rk_binomial_btpe_definition,
     rk_binomial_inversion_definition, rk_binomial_definition]
binomial_kernel = core.ElementwiseKernel(
    'S n, T p, uint32 seed', 'Y y',
    '''
    rk_seed(seed + i, &internal_state);
    y = rk_binomial(&internal_state, n, p);
    ''',
    'binomial_kernel',
    preamble=''.join(definitions),
    loop_prep="rk_state internal_state;"
)

definitions = \
    [rk_state_difinition, rk_seed_definition, rk_random_definition,
     rk_double_definition, rk_gauss_definition,
<<<<<<< HEAD
     rk_standard_exponential_definition, rk_standard_gamma_definition]
standard_gamma_kernel = core.ElementwiseKernel(
    'T shape, uint32 seed', 'Y y',
    '''
    rk_seed(seed + i, &internal_state);
    y = rk_standard_gamma(&internal_state, shape);
    ''',
    'standard_gamma_kernel',
=======
     rk_standard_exponential_definition, rk_standard_gamma_definition,
     rk_beta_definition]
beta_kernel = core.ElementwiseKernel(
    'S a, T b, uint32 seed', 'Y y',
    '''
    rk_seed(seed + i, &internal_state);
    y = rk_beta(&internal_state, a, b);
    ''',
    'beta_kernel',
>>>>>>> 5253bba8
    preamble=''.join(definitions),
    loop_prep="rk_state internal_state;"
)<|MERGE_RESOLUTION|>--- conflicted
+++ resolved
@@ -300,56 +300,6 @@
     }
 }
 '''
-<<<<<<< HEAD
-
-rk_standard_exponential_definition = '''
-__device__ double rk_standard_exponential(rk_state *state) {
-    /* We use -log(1-U) since U is [0, 1) */
-    return -log(1.0 - rk_double(state));
-}
-'''
-
-rk_standard_gamma_definition = '''
-__device__ double rk_standard_gamma(rk_state *state, double shape) {
-    double b, c;
-    double U, V, X, Y;
-    if (shape == 1.0) {
-        return rk_standard_exponential(state);
-    } else if (shape < 1.0) {
-        for (;;) {
-            U = rk_double(state);
-            V = rk_standard_exponential(state);
-            if (U <= 1.0 - shape) {
-                X = pow(U, 1./shape);
-                if (X <= V) {
-                    return X;
-                }
-            } else {
-                Y = -log((1-U)/shape);
-                X = pow(1.0 - shape + shape*Y, 1./shape);
-                if (X <= (V + Y)) {
-                    return X;
-                }
-            }
-        }
-    } else {
-        b = shape - 1./3.;
-        c = 1./sqrt(9*b);
-        for (;;) {
-            do {
-                X = rk_gauss(state);
-                V = 1.0 + c*X;
-            } while (V <= 0.0);
-            V = V*V*V;
-            U = rk_double(state);
-            if (U < 1.0 - 0.0331*(X*X)*(X*X)) return (b*V);
-            if (log(U) < 0.5*X*X + b*(1. - V + log(V))) return (b*V);
-        }
-    }
-}
-'''
-=======
->>>>>>> 5253bba8
 
 rk_standard_exponential_definition = '''
 __device__ double rk_standard_exponential(rk_state *state) {
@@ -448,7 +398,6 @@
 definitions = \
     [rk_state_difinition, rk_seed_definition, rk_random_definition,
      rk_double_definition, rk_gauss_definition,
-<<<<<<< HEAD
      rk_standard_exponential_definition, rk_standard_gamma_definition]
 standard_gamma_kernel = core.ElementwiseKernel(
     'T shape, uint32 seed', 'Y y',
@@ -456,8 +405,14 @@
     rk_seed(seed + i, &internal_state);
     y = rk_standard_gamma(&internal_state, shape);
     ''',
-    'standard_gamma_kernel',
-=======
+    'standard_gamma_kernel', 
+    preamble=''.join(definitions),
+    loop_prep="rk_state internal_state;"
+)
+
+definitions = \
+    [rk_state_difinition, rk_seed_definition, rk_random_definition,
+     rk_double_definition, rk_gauss_definition,
      rk_standard_exponential_definition, rk_standard_gamma_definition,
      rk_beta_definition]
 beta_kernel = core.ElementwiseKernel(
@@ -467,7 +422,6 @@
     y = rk_beta(&internal_state, a, b);
     ''',
     'beta_kernel',
->>>>>>> 5253bba8
     preamble=''.join(definitions),
     loop_prep="rk_state internal_state;"
 )