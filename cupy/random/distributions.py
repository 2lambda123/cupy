import cupy
from cupy.random import generator


# TODO(beam2d): Implement many distributions


def beta(a, b, size=None, dtype=float):
    """Beta distribution.

    Returns an array of samples drawn from the beta distribution. Its
    probability density function is defined as

    .. math::
       f(x) = \\frac{x^{\\alpha-1}(1-x)^{\\beta-1}}{B(\\alpha,\\beta)},

    Args:
        a (float): Parameter of the beta distribution :math:`\\alpha`.
        b (float): Parameter of the beta distribution :math:`\\beta`.
        size (int or tuple of ints): The shape of the array. If ``None``, a
            zero-dimensional array is generated.
        dtype: Data type specifier. Only :class:`numpy.float32` and
            :class:`numpy.float64` types are allowed.

    Returns:
        cupy.ndarray: Samples drawn from the beta destribution.

    .. seealso::
        :func:`cupy.random.RandomState.beta`
        :func:`numpy.random.beta`
    """
    rs = generator.get_random_state()
    return rs.beta(a, b, size, dtype)


def binomial(n, p, size=None, dtype=int):
    """Binomial distribution.

    Returns an array of samples drawn from the binomial distribution. Its
    probability mass function is defined as

    .. math::
        f(x) = \\binom{n}{x}p^x(1-p)^{n-x},

    Args:
        n (int): Trial number of the binomial distribution.
        p (float): Success probability of the binomial distribution.
        size (int or tuple of ints): The shape of the array. If ``None``, a
            zero-dimensional array is generated.
        dtype: Data type specifier. Only :class:`numpy.int32` and
            :class:`numpy.int64` types are allowed.

    Returns:
        cupy.ndarray: Samples drawn from the binomial destribution.

    .. seealso::
        :func:`cupy.random.RandomState.binomial`
        :func:`numpy.random.binomial`
    """
    rs = generator.get_random_state()
    return rs.binomial(n, p, size, dtype)


<<<<<<< HEAD
def f(dfnum, dfden, size=None, dtype=float):
    """F distribution.

    Returns an array of samples drawn from the f distribution. Its probability
    density function is defined as

    .. math::
        f(x) = \\frac{1}{B(\\frac{d_1}{2},\\frac{d_2}{2})} \
            \\left(\\frac{d_1}{d_2}\\right)^{\\frac{d_1}{2}} \
            x^{\\frac{d_1}{2}-1} \
            \\left(1+\\frac{d_1}{d_2}x\\right) \
            ^{-\\frac{d_1+d_2}{2}},

    Args:
        dfnum (float): Parameter of the f distribution :math:`d_1`.
        dfden (float): Parameter of the f distribution :math:`d_2`.
=======
def dirichlet(alpha, size=None, dtype=float):
    """Dirichlet distribution.

    Returns an array of samples drawn from the dirichlet distribution. Its
    probability density function is defined as

    .. math::
        f(x) = \\frac{\\Gamma(\\sum_{i=1}^K\\alpha_i)} \
            {\\prod_{i=1}^{K}\\Gamma(\\alpha_i)} \
            \\prod_{i=1}^Kx_i^{\\alpha_i-1},

    Args:
        alpha (array): Parameters of the dirichlet distribution
            :math:`\\alpha`.
>>>>>>> 7ab65ec8
        size (int or tuple of ints): The shape of the array. If ``None``, a
            zero-dimensional array is generated.
        dtype: Data type specifier. Only :class:`numpy.float32` and
            :class:`numpy.float64` types are allowed.

    Returns:
<<<<<<< HEAD
        cupy.ndarray: Samples drawn from the f destribution.

    .. seealso::
        :func:`cupy.random.RandomState.f`
        :func:`numpy.random.f`
    """
    rs = generator.get_random_state()
    return rs.f(dfnum, dfden, size, dtype)
=======
        cupy.ndarray: Samples drawn from the dirichret destribution.

    .. seealso::
        :func:`cupy.random.RandomState.dirichlet`
        :func:`numpy.random.dirichlet`
    """
    rs = generator.get_random_state()
    return rs.dirichlet(alpha, size, dtype)
>>>>>>> 7ab65ec8


def gumbel(loc=0.0, scale=1.0, size=None, dtype=float):
    """Returns an array of samples drawn from a Gumbel distribution.

    The samples are drawn from a Gumbel distribution with location ``loc``
    and scale ``scale``.
    Its probability density function is defined as

    .. math::
       f(x) = \\frac{1}{\\eta} \
           \\exp\\left\\{ - \\frac{x - \\mu}{\\eta} \\right\\} \
           \\exp\\left[-\\exp\\left\\{-\\frac{x - \\mu}{\\eta} \
           \\right\\}\\right],

    where :math:`\\mu` is ``loc`` and :math:`\\eta` is ``scale``.

    Args:
        loc (float): The location of the mode :math:`\\mu`.
        scale (float): The scale parameter :math:`\\eta`.
        size (int or tuple of ints): The shape of the array. If ``None``, a
            zero-dimensional array is generated.
        dtype: Data type specifier. Only :class:`numpy.float32` and
            :class:`numpy.float64` types are allowed.

    Returns:
        cupy.ndarray: Samples drawn from the Gumbel destribution.

    .. seealso::
        :func:`cupy.random.RandomState.gumbel`
        :func:`numpy.random.gumbel`
    """
    rs = generator.get_random_state()
    return rs.gumbel(loc, scale, size, dtype)


def laplace(loc=0.0, scale=1.0, size=None, dtype=float):
    """Laplace distribution.

    Returns an array of samples drawn from the laplace distribution. Its
    probability density function is defined as

    .. math::
       f(x) = \\frac{1}{2b}\\exp\\left(-\\frac{|x-\\mu|}{b}\\right),

    Args:
        loc (float): The location of the mode :math:`\\mu`.
        scale (float): The scale parameter :math:`b`.
        size (int or tuple of ints): The shape of the array. If ``None``, a
            zero-dimensional array is generated.
        dtype: Data type specifier. Only :class:`numpy.float32` and
            :class:`numpy.float64` types are allowed.

    Returns:
        cupy.ndarray: Samples drawn from the laplace destribution.

    .. seealso::
        :func:`cupy.random.RandomState.laplace`
        :func:`numpy.random.laplace`
    """
    rs = generator.get_random_state()
    return rs.laplace(loc, scale, size, dtype)


def lognormal(mean=0.0, sigma=1.0, size=None, dtype=float):
    """Returns an array of samples drawn from a log normal distribution.

    The samples are natural log of samples drawn from a normal distribution
    with mean ``mean`` and deviation ``sigma``.

    Args:
        mean (float): Mean of the normal distribution.
        sigma (float): Standard deviation of the normal distribution.
        size (int or tuple of ints): The shape of the array. If ``None``, a
            zero-dimensional array is generated.
        dtype: Data type specifier. Only :class:`numpy.float32` and
            :class:`numpy.float64` types are allowed.

    Returns:
        cupy.ndarray: Samples drawn from the log normal distribution.

    .. seealso:: :func:`numpy.random.lognormal`

    """
    rs = generator.get_random_state()
    return rs.lognormal(mean, sigma, size=size, dtype=dtype)


def normal(loc=0.0, scale=1.0, size=None, dtype=float):
    """Returns an array of normally distributed samples.

    Args:
        loc (float or array_like of floats): Mean of the normal distribution.
        scale (float or array_like of floats):
            Standard deviation of the normal distribution.
        size (int or tuple of ints): The shape of the array. If ``None``, a
            zero-dimensional array is generated.
        dtype: Data type specifier. Only :class:`numpy.float32` and
            :class:`numpy.float64` types are allowed.

    Returns:
        cupy.ndarray: Normally distributed samples.

    .. seealso:: :func:`numpy.random.normal`

    """
    rs = generator.get_random_state()
    x = rs.normal(0, 1, size, dtype)
    cupy.multiply(x, scale, out=x)
    cupy.add(x, loc, out=x)
    return x


def standard_normal(size=None, dtype=float):
    """Returns an array of samples drawn from the standard normal distribution.

    This is a variant of :func:`cupy.random.randn`.

    Args:
        size (int or tuple of ints): The shape of the array. If ``None``, a
            zero-dimensional array is generated.
        dtype: Data type specifier.

    Returns:
        cupy.ndarray: Samples drawn from the standard normal distribution.

    .. seealso:: :func:`numpy.random.standard_normal`

    """
    return normal(size=size, dtype=dtype)


def uniform(low=0.0, high=1.0, size=None, dtype=float):
    """Returns an array of uniformly-distributed samples over an interval.

    Samples are drawn from a uniform distribution over the half-open interval
    ``[low, high)``.

    Args:
        low (float): Lower end of the interval.
        high (float): Upper end of the interval.
        size (int or tuple of ints): The shape of the array. If ``None``, a
            zero-dimensional array is generated.
        dtype: Data type specifier.

    Returns:
        cupy.ndarray: Samples drawn from the uniform distribution.

    .. seealso:: :func:`numpy.random.uniform`

    """
    rs = generator.get_random_state()
    return rs.uniform(low, high, size=size, dtype=dtype)<|MERGE_RESOLUTION|>--- conflicted
+++ resolved
@@ -61,7 +61,6 @@
     return rs.binomial(n, p, size, dtype)
 
 
-<<<<<<< HEAD
 def f(dfnum, dfden, size=None, dtype=float):
     """F distribution.
 
@@ -78,7 +77,22 @@
     Args:
         dfnum (float): Parameter of the f distribution :math:`d_1`.
         dfden (float): Parameter of the f distribution :math:`d_2`.
-=======
+        size (int or tuple of ints): The shape of the array. If ``None``, a
+            zero-dimensional array is generated.
+        dtype: Data type specifier. Only :class:`numpy.float32` and
+            :class:`numpy.float64` types are allowed.
+
+    Returns:
+        cupy.ndarray: Samples drawn from the f destribution.
+
+    .. seealso::
+        :func:`cupy.random.RandomState.f`
+        :func:`numpy.random.f`
+    """
+    rs = generator.get_random_state()
+    return rs.f(dfnum, dfden, size, dtype)
+
+
 def dirichlet(alpha, size=None, dtype=float):
     """Dirichlet distribution.
 
@@ -93,23 +107,12 @@
     Args:
         alpha (array): Parameters of the dirichlet distribution
             :math:`\\alpha`.
->>>>>>> 7ab65ec8
-        size (int or tuple of ints): The shape of the array. If ``None``, a
-            zero-dimensional array is generated.
-        dtype: Data type specifier. Only :class:`numpy.float32` and
-            :class:`numpy.float64` types are allowed.
-
-    Returns:
-<<<<<<< HEAD
-        cupy.ndarray: Samples drawn from the f destribution.
-
-    .. seealso::
-        :func:`cupy.random.RandomState.f`
-        :func:`numpy.random.f`
-    """
-    rs = generator.get_random_state()
-    return rs.f(dfnum, dfden, size, dtype)
-=======
+        size (int or tuple of ints): The shape of the array. If ``None``, a
+            zero-dimensional array is generated.
+        dtype: Data type specifier. Only :class:`numpy.float32` and
+            :class:`numpy.float64` types are allowed.
+
+    Returns:
         cupy.ndarray: Samples drawn from the dirichret destribution.
 
     .. seealso::
@@ -118,7 +121,6 @@
     """
     rs = generator.get_random_state()
     return rs.dirichlet(alpha, size, dtype)
->>>>>>> 7ab65ec8
 
 
 def gumbel(loc=0.0, scale=1.0, size=None, dtype=float):
