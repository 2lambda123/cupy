--- conflicted
+++ resolved
@@ -61,7 +61,63 @@
     return rs.binomial(n, p, size, dtype)
 
 
-<<<<<<< HEAD
+def chisquare(df, size=None, dtype=float):
+    """Chi-square distribution.
+
+    Returns an array of samples drawn from the chi-square distribution. Its
+    probability density function is defined as
+
+    .. math::
+       f(x) = \\frac{(1/2)^{k/2}}{\\Gamma(k/2)}x^{k/2-1}e^{-x/2},
+
+    Args:
+        df (int or array_like of ints): Degree of freedom :math:`k`.
+        size (int or tuple of ints): The shape of the array. If ``None``, a
+            zero-dimensional array is generated.
+        dtype: Data type specifier. Only :class:`numpy.float32` and
+            :class:`numpy.float64` types are allowed.
+
+    Returns:
+        cupy.ndarray: Samples drawn from the chi-square distribution.
+
+    .. seealso::
+        :func:`cupy.random.RandomState.chisquare`
+        :func:`numpy.random.chisquare`
+    """
+    rs = generator.get_random_state()
+    return rs.chisquare(df, size, dtype)
+
+
+def dirichlet(alpha, size=None, dtype=float):
+    """Dirichlet distribution.
+
+    Returns an array of samples drawn from the dirichlet distribution. Its
+    probability density function is defined as
+
+    .. math::
+        f(x) = \\frac{\\Gamma(\\sum_{i=1}^K\\alpha_i)} \
+            {\\prod_{i=1}^{K}\\Gamma(\\alpha_i)} \
+            \\prod_{i=1}^Kx_i^{\\alpha_i-1},
+
+    Args:
+        alpha (array): Parameters of the dirichlet distribution
+            :math:`\\alpha`.
+        size (int or tuple of ints): The shape of the array. If ``None``, a
+            zero-dimensional array is generated.
+        dtype: Data type specifier. Only :class:`numpy.float32` and
+            :class:`numpy.float64` types are allowed.
+
+    Returns:
+        cupy.ndarray: Samples drawn from the dirichlet distribution.
+
+    .. seealso::
+        :func:`cupy.random.RandomState.dirichlet`
+        :func:`numpy.random.dirichlet`
+    """
+    rs = generator.get_random_state()
+    return rs.dirichlet(alpha, size, dtype)
+
+
 def f(dfnum, dfden, size=None, dtype=float):
     """F distribution.
 
@@ -98,67 +154,6 @@
 
 def gamma(shape, scale=1.0, size=None, dtype=float):
     """Gamma distribution.
-=======
-def chisquare(df, size=None, dtype=float):
-    """Chi-square distribution.
->>>>>>> 028556ca
-
-    Returns an array of samples drawn from the chi-square distribution. Its
-    probability density function is defined as
-
-    .. math::
-       f(x) = \\frac{(1/2)^{k/2}}{\\Gamma(k/2)}x^{k/2-1}e^{-x/2},
-
-    Args:
-        df (int or array_like of ints): Degree of freedom :math:`k`.
-        size (int or tuple of ints): The shape of the array. If ``None``, a
-            zero-dimensional array is generated.
-        dtype: Data type specifier. Only :class:`numpy.float32` and
-            :class:`numpy.float64` types are allowed.
-
-    Returns:
-        cupy.ndarray: Samples drawn from the chi-square distribution.
-
-    .. seealso::
-        :func:`cupy.random.RandomState.chisquare`
-        :func:`numpy.random.chisquare`
-    """
-    rs = generator.get_random_state()
-    return rs.chisquare(df, size, dtype)
-
-
-def dirichlet(alpha, size=None, dtype=float):
-    """Dirichlet distribution.
-
-    Returns an array of samples drawn from the dirichlet distribution. Its
-    probability density function is defined as
-
-    .. math::
-        f(x) = \\frac{\\Gamma(\\sum_{i=1}^K\\alpha_i)} \
-            {\\prod_{i=1}^{K}\\Gamma(\\alpha_i)} \
-            \\prod_{i=1}^Kx_i^{\\alpha_i-1},
-
-    Args:
-        alpha (array): Parameters of the dirichlet distribution
-            :math:`\\alpha`.
-        size (int or tuple of ints): The shape of the array. If ``None``, a
-            zero-dimensional array is generated.
-        dtype: Data type specifier. Only :class:`numpy.float32` and
-            :class:`numpy.float64` types are allowed.
-
-    Returns:
-        cupy.ndarray: Samples drawn from the dirichlet distribution.
-
-    .. seealso::
-        :func:`cupy.random.RandomState.dirichlet`
-        :func:`numpy.random.dirichlet`
-    """
-    rs = generator.get_random_state()
-    return rs.dirichlet(alpha, size, dtype)
-
-
-def gamma(shape, scale=1.0, size=None, dtype=float):
-    """Gamma distribution.
 
     Returns an array of samples drawn from the gamma distribution. Its
     probability density function is defined as
