--- conflicted
+++ resolved
@@ -630,13 +630,8 @@
                     '{}{}/cupy/.data/lib'.format(_rpath_base(), '/..' * depth))
 
             if not PLATFORM_WIN32 and not PLATFORM_LINUX:
-<<<<<<< HEAD
-                s['runtime_library_dirs'] = rpath
-            if (PLATFORM_LINUX and s['library_dirs']):
-=======
                 s_file['runtime_library_dirs'] = rpath
-            if (PLATFORM_LINUX and s_file['library_dirs']) or PLATFORM_DARWIN:
->>>>>>> ef6d0077
+            if (PLATFORM_LINUX and s_file['library_dirs']):
                 ldflag = '-Wl,'
                 if PLATFORM_LINUX:
                     ldflag += '--disable-new-dtags,'
