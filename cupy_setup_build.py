import argparse
import copy
from distutils import ccompiler
from distutils import errors
from distutils import msvccompiler
from distutils import sysconfig
from distutils import unixccompiler
import os
from os import path
import shutil
import sys

import pkg_resources
import setuptools
from setuptools.command import build_ext
from setuptools.command import sdist

from install import build
from install.build import PLATFORM_DARWIN
from install.build import PLATFORM_LINUX
from install.build import PLATFORM_WIN32


required_cython_version = pkg_resources.parse_version('0.28.0')
ignore_cython_versions = [
]
use_hip = bool(int(os.environ.get('CUPY_INSTALL_USE_HIP', '0')))


# The value of the key 'file' is a list that contains extension names
# or tuples of an extension name and a list of other souces files
# required to build the extension such as .cpp files and .cu files.
#
#   <extension name> | (<extension name>, a list of <other source>)
#
# The extension name is also interpreted as the name of the Cython
# source file required to build the extension with appending '.pyx'
# file extension.
MODULES = []

cuda_files = [
    'cupy_backends.cuda.api.driver',
    'cupy_backends.cuda.api.runtime',
    'cupy_backends.cuda.libs.cublas',
    'cupy_backends.cuda.libs.curand',
    'cupy_backends.cuda.libs.cusparse',
    'cupy_backends.cuda.libs.nvrtc',
    'cupy_backends.cuda.libs.profiler',
    'cupy_backends.cuda.stream',
    'cupy.core._accelerator',
    'cupy.core._carray',
    'cupy.core._cub_reduction',
    'cupy.core._dtype',
    'cupy.core._fusion_kernel',
    'cupy.core._fusion_thread_local',
    'cupy.core._fusion_trace',
    'cupy.core._fusion_variable',
    'cupy.core._kernel',
    'cupy.core._memory_range',
    'cupy.core._optimize_config',
    'cupy.core._reduction',
    'cupy.core._routines_binary',
    'cupy.core._routines_indexing',
    'cupy.core._routines_linalg',
    'cupy.core._routines_logic',
    'cupy.core._routines_manipulation',
    'cupy.core._routines_math',
    'cupy.core._routines_sorting',
    'cupy.core._routines_statistics',
    'cupy.core._scalar',
    'cupy.core.core',
    'cupy.core.dlpack',
    'cupy.core.flags',
    'cupy.core.internal',
    'cupy.core.fusion',
    'cupy.core.new_fusion',
    'cupy.core.raw',
    'cupy.cuda.common',
    'cupy.cuda.cufft',
    'cupy.cuda.device',
    'cupy.cuda.memory',
    'cupy.cuda.memory_hook',
    'cupy.cuda.pinned_memory',
    'cupy.cuda.function',
    'cupy.cuda.stream',
    'cupy.cuda.texture',
    'cupy.fft._cache',
    'cupy.fft._callback',
    'cupy.lib.polynomial',
    'cupy._util'
]

if use_hip:
    # We handle nvtx (and likely any other future support) here, because
    # the HIP stubs (hip/cupy_*.h) would cause many symbols
    # to leak into all these modules even if unused. It's easier for all of
    # them to link to the same set of shared libraries.
    MODULES.append({
        'name': 'cuda',
        'file': cuda_files + [
            'cupy.cuda.nvtx',
            'cupy_backends.cuda.libs.cusolver',
        ],
        'include': [
            'hip/hip_runtime_api.h',
            'hip/hiprtc.h',
            'hipblas.h',
            'hiprand/hiprand.h',
            'hipfft.h',
            'roctx.h',
            'rocsolver.h',
        ],
        'libraries': [
            'amdhip64',  # was hiprtc and hip_hcc before ROCm 3.8.0
            'hipblas',
            'hiprand',
            'rocfft',
            'roctx64',
            'rocblas',
            'rocsolver',
        ],
    })
else:
    MODULES.append({
        'name': 'cuda',
        'file': cuda_files,
        'include': [
            'cublas_v2.h',
            'cuda.h',
            'cuda_profiler_api.h',
            'cuda_runtime.h',
            'cufft.h',
            'curand.h',
            'cusparse.h',
            'nvrtc.h',
        ],
        'libraries': [
            'cublas',
            'cuda',
            'cudart',
            'cufft',
            'curand',
            'cusparse',
            'nvrtc',
        ],
        'check_method': build.check_cuda_version,
        'version_method': build.get_cuda_version,
    })

if not use_hip:
    MODULES.append({
        'name': 'cusolver',
        'file': [
            'cupy_backends.cuda.libs.cusolver',
        ],
        'include': [
            'cusolverDn.h',
        ],
        'libraries': [
            'cusolver',
        ],
        'check_method': build.check_cuda_version,
    })

if not use_hip:
    MODULES.append({
        'name': 'cudnn',
        'file': [
            'cupy_backends.cuda.libs.cudnn',
            'cupy.cudnn',
        ],
        'include': [
            'cudnn.h',
        ],
        'libraries': [
            'cudnn',
        ],
        'check_method': build.check_cudnn_version,
        'version_method': build.get_cudnn_version,
    })

    MODULES.append({
        'name': 'nccl',
        'file': [
            'cupy.cuda.nccl',
        ],
        'include': [
            'nccl.h',
        ],
        'libraries': [
            'nccl',
        ],
        'check_method': build.check_nccl_version,
        'version_method': build.get_nccl_version,
    })

    MODULES.append({
        'name': 'nvtx',
        'file': [
            'cupy.cuda.nvtx',
        ],
        'include': [
            'nvToolsExt.h',
        ],
        'libraries': [
            'nvToolsExt' if not PLATFORM_WIN32 else 'nvToolsExt64_1',
        ],
        'check_method': build.check_nvtx,
    })

    MODULES.append({
        'name': 'cutensor',
        'file': [
            'cupy_backends.cuda.libs.cutensor',
            'cupy.cutensor',
        ],
        'include': [
            'cutensor.h',
        ],
        'libraries': [
            'cutensor',
            'cublas',
        ],
        'check_method': build.check_cutensor_version,
        'version_method': build.get_cutensor_version,
    })

    MODULES.append({
        'name': 'cub',
        'file': [
            ('cupy.cuda.cub', ['cupy/cuda/cupy_cub.cu']),
        ],
        'include': [
            'cub/util_namespace.cuh',  # dummy
        ],
        'libraries': [
            'cudart',
        ],
        'check_method': build.check_cub_version,
        'version_method': build.get_cub_version,
    })
else:
    MODULES.append({
        'name': 'cub',
        'file': [
            ('cupy.cuda.cub', ['cupy/cuda/cupy_cub.cu']),
        ],
        'include': [
            'hipcub/hipcub_version.hpp',  # dummy
        ],
        'libraries': [
            'amdhip64',  # was hiprtc and hip_hcc before ROCm 3.8.0
        ],
        'check_method': build.check_cub_version,
        'version_method': build.get_cub_version,
    })

    MODULES.append({
        'name': 'nccl',
        'file': [
            'cupy.cuda.nccl',
        ],
        'include': [
            'rccl.h',
        ],
        'libraries': [
            'rccl',
        ],
        'check_method': build.check_nccl_version,
        'version_method': build.get_nccl_version,
    })

if bool(int(os.environ.get('CUPY_SETUP_ENABLE_THRUST', 1))):
    if use_hip:
        MODULES.append({
            'name': 'thrust',
            'file': [
                ('cupy.cuda.thrust', ['cupy/cuda/cupy_thrust.cu']),
            ],
            'include': [
                'thrust/version.h',
            ],
            'libraries': [
                'amdhip64',  # was hiprtc and hip_hcc before ROCm 3.8.0
            ],
        })
    else:
        MODULES.append({
            'name': 'thrust',
            'file': [
                ('cupy.cuda.thrust', ['cupy/cuda/cupy_thrust.cu']),
            ],
            'include': [
                'thrust/device_ptr.h',
                'thrust/sequence.h',
                'thrust/sort.h',
            ],
            'libraries': [
                'cudart',
            ],
            'check_method': build.check_thrust_version,
            'version_method': build.get_thrust_version,
        })


def ensure_module_file(file):
    if isinstance(file, tuple):
        return file
    else:
        return file, []


def module_extension_name(file):
    return ensure_module_file(file)[0]


def module_extension_sources(file, use_cython, no_cuda):
    pyx, others = ensure_module_file(file)
    base = path.join(*pyx.split('.'))
    if use_cython:
        pyx = base + '.pyx'
        if not os.path.exists(pyx):
            use_cython = False
            print(
                'NOTICE: Skipping cythonize as {} does not exist.'.format(pyx))
    if not use_cython:
        pyx = base + '.cpp'

    # If CUDA SDK is not available, remove CUDA C files from extension sources
    # and use stubs defined in header files.
    if no_cuda:
        others1 = []
        for source in others:
            base, ext = os.path.splitext(source)
            if ext == '.cu':
                continue
            others1.append(source)
        others = others1

    return [pyx] + others


def check_readthedocs_environment():
    return os.environ.get('READTHEDOCS', None) == 'True'


def check_library(compiler, includes=(), libraries=(),
                  include_dirs=(), library_dirs=(), define_macros=None,
                  extra_compile_args=()):

    source = ''.join(['#include <%s>\n' % header for header in includes])
    source += 'int main() {return 0;}'
    try:
        # We need to try to build a shared library because distutils
        # uses different option to build an executable and a shared library.
        # Especially when a user build an executable, distutils does not use
        # LDFLAGS environment variable.
        build.build_shlib(compiler, source, libraries,
                          include_dirs, library_dirs, define_macros,
                          extra_compile_args)
    except Exception as e:
        print(e)
        sys.stdout.flush()
        return False
    return True


def preconfigure_modules(compiler, settings):
    """Returns a list of modules buildable in given environment and settings.

    For each module in MODULES list, this function checks if the module
    can be built in the current environment and reports it.
    Returns a list of module names available.
    """

    nvcc_path = build.get_nvcc_path()
    summary = [
        '',
        '************************************************************',
        '* CuPy Configuration Summary                               *',
        '************************************************************',
        '',
        'Build Environment:',
        '  Include directories: {}'.format(str(settings['include_dirs'])),
        '  Library directories: {}'.format(str(settings['library_dirs'])),
        '  nvcc command       : {}'.format(
            nvcc_path if nvcc_path else '(not found)'),
        '',
        'Environment Variables:',
    ]

    for key in ['CFLAGS', 'LDFLAGS', 'LIBRARY_PATH',
                'CUDA_PATH', 'NVTOOLSEXT_PATH', 'NVCC',
                'ROCM_HOME']:
        summary += ['  {:<16}: {}'.format(key, os.environ.get(key, '(none)'))]

    summary += [
        '',
        'Modules:',
    ]

    ret = []
    for module in MODULES:
        installed = False
        status = 'No'
        errmsg = []

        if module['name'] == 'cutensor':
            cuda_version = build.get_cuda_version()
            cuda_version = str(cuda_version // 1000) + '.' + \
                str((cuda_version // 10) % 100)
            cutensor_path = os.environ.get('CUTENSOR_PATH', '')
            inc_path = os.path.join(cutensor_path, 'include')
            if os.path.exists(inc_path):
                settings['include_dirs'].append(inc_path)
            lib_path = os.path.join(cutensor_path, 'lib', cuda_version)
            if os.path.exists(lib_path):
                settings['library_dirs'].append(lib_path)

        print('')
        print('-------- Configuring Module: {} --------'.format(
            module['name']))
        sys.stdout.flush()
        if not check_library(
                compiler,
                includes=module['include'],
                include_dirs=settings['include_dirs'],
                define_macros=settings['define_macros'],
                extra_compile_args=settings['extra_compile_args']):
            errmsg = ['Include files not found: %s' % module['include'],
                      'Check your CFLAGS environment variable.']
        elif not check_library(
                compiler,
                libraries=module['libraries'],
                library_dirs=settings['library_dirs'],
                define_macros=settings['define_macros'],
                extra_compile_args=settings['extra_compile_args']):
            errmsg = ['Cannot link libraries: %s' % module['libraries'],
                      'Check your LDFLAGS environment variable.']
        elif ('check_method' in module and
                not module['check_method'](compiler, settings)):
            # Fail on per-library condition check (version requirements etc.)
            installed = True
            errmsg = ['The library is installed but not supported.']
        elif module['name'] in ('thrust', 'cub') and nvcc_path is None:
            installed = True
            errmsg = ['nvcc command could not be found in PATH.',
                      'Check your PATH environment variable.']
        else:
            installed = True
            status = 'Yes'
            ret.append(module['name'])

        if installed and 'version_method' in module:
            status += ' (version {})'.format(module['version_method'](True))

        summary += [
            '  {:<10}: {}'.format(module['name'], status)
        ]

        # If error message exists...
        if len(errmsg) != 0:
            summary += ['    -> {}'.format(m) for m in errmsg]

            # Skip checking other modules when CUDA is unavailable.
            if module['name'] == 'cuda':
                break

    if len(ret) != len(MODULES):
        if 'cuda' in ret:
            lines = [
                'WARNING: Some modules could not be configured.',
                'CuPy will be installed without these modules.',
            ]
        else:
            lines = [
                'ERROR: CUDA could not be found on your system.',
            ]
        summary += [
            '',
        ] + lines + [
            'Please refer to the Installation Guide for details:',
            'https://docs.cupy.dev/en/stable/install.html',
            '',
        ]

    summary += [
        '************************************************************',
        '',
    ]

    print('\n'.join(summary))
    return ret, settings


def _rpath_base():
    if PLATFORM_LINUX:
        return '$ORIGIN'
    elif PLATFORM_DARWIN:
        return '@loader_path'
    else:
        raise Exception('not supported on this platform')


def make_extensions(options, compiler, use_cython):
    """Produce a list of Extension instances which passed to cythonize()."""

    no_cuda = options['no_cuda']
    use_hip = not no_cuda and options['use_hip']
    settings = build.get_compiler_setting(use_hip)

    include_dirs = settings['include_dirs']

    settings['include_dirs'] = [
        x for x in include_dirs if path.exists(x)]
    settings['library_dirs'] = [
        x for x in settings['library_dirs'] if path.exists(x)]

    # Adjust rpath to use CUDA libraries in `cupy/.data/lib/*.so`) from CuPy.
    use_wheel_libs_rpath = (
        0 < len(options['wheel_libs']) and not PLATFORM_WIN32)

    # In the environment with CUDA 7.5 on Ubuntu 16.04, gcc5.3 does not
    # automatically deal with memcpy because string.h header file has
    # been changed. This is a workaround for that environment.
    # See details in the below discussions:
    # https://github.com/BVLC/caffe/issues/4046
    # https://groups.google.com/forum/#!topic/theano-users/3ihQYiTRG4E
    settings['define_macros'].append(('_FORCE_INLINES', '1'))

    if options['linetrace']:
        settings['define_macros'].append(('CYTHON_TRACE', '1'))
        settings['define_macros'].append(('CYTHON_TRACE_NOGIL', '1'))
    if no_cuda:
        settings['define_macros'].append(('CUPY_NO_CUDA', '1'))
    if use_hip:
        settings['define_macros'].append(('CUPY_USE_HIP', '1'))
        settings['define_macros'].append(('__HIP_PLATFORM_HCC__', '1'))

    available_modules = []
    if no_cuda:
        available_modules = [m['name'] for m in MODULES]
    else:
        available_modules, settings = preconfigure_modules(compiler, settings)
        if 'cuda' not in available_modules:
            raise Exception('Your CUDA environment is invalid. '
                            'Please check above error log.')

    ret = []
    for module in MODULES:
        if module['name'] not in available_modules:
            continue

        s = settings.copy()
        if not no_cuda:
            s['libraries'] = module['libraries']

        compile_args = s.setdefault('extra_compile_args', [])
        link_args = s.setdefault('extra_link_args', [])

        if module['name'] == 'cusolver':
            compile_args = s.setdefault('extra_compile_args', [])
            link_args = s.setdefault('extra_link_args', [])
            # openmp is required for cusolver
            if use_hip:
                pass
            elif compiler.compiler_type == 'unix' and not PLATFORM_DARWIN:
                # In mac environment, openmp is not required.
                compile_args.append('-fopenmp')
                link_args.append('-fopenmp')
            elif compiler.compiler_type == 'msvc':
                compile_args.append('/openmp')

        original_s = s
        for f in module['file']:
            s = copy.deepcopy(original_s)
            name = module_extension_name(f)

            rpath = []
            if not options['no_rpath']:
                # Add library directories (e.g., `/usr/local/cuda/lib64`) to
                # RPATH.
                rpath += s['library_dirs']

            if use_wheel_libs_rpath:
                # Add `cupy/.data/lib` (where shared libraries included in
                # wheels reside) to RPATH.
                # The path is resolved relative to the module, e.g., use
                # `$ORIGIN/../cupy/.data/lib` for `cupy/cudnn.so` and
                # `$ORIGIN/../../../cupy/.data/lib` for
                # `cupy_backends/cuda/libs/cudnn.so`.
                depth = name.count('.')
                rpath.append(
                    '{}{}/cupy/.data/lib'.format(_rpath_base(), '/..' * depth))

            if not PLATFORM_WIN32 and not PLATFORM_LINUX:
                s['runtime_library_dirs'] = rpath
            if (PLATFORM_LINUX and s['library_dirs']) or PLATFORM_DARWIN:
                ldflag = '-Wl,'
                if PLATFORM_LINUX:
                    ldflag += '--disable-new-dtags,'
                ldflag += ','.join('-rpath,' + p for p in rpath)
                args = s.setdefault('extra_link_args', [])
                args.append(ldflag)
                if PLATFORM_DARWIN:
                    # -rpath is only supported when targeting Mac OS X 10.5 or
                    # later
                    args.append('-mmacosx-version-min=10.5')

            sources = module_extension_sources(f, use_cython, no_cuda)
            extension = setuptools.Extension(name, sources, **s)
            ret.append(extension)

    return ret


# TODO(oktua): use enviriment variable
def parse_args():
    parser = argparse.ArgumentParser(add_help=False)

    parser.add_argument(
        '--cupy-package-name', type=str, default='cupy',
        help='alternate package name')
    parser.add_argument(
        '--cupy-long-description', type=str, default=None,
        help='path to the long description file')
    parser.add_argument(
        '--cupy-wheel-lib', type=str, action='append', default=[],
        help='shared library to copy into the wheel '
             '(can be specified for multiple times)')
    parser.add_argument(
        '--cupy-wheel-include', type=str, action='append', default=[],
        help='An include file to copy into the wheel. '
             'Delimited by a colon. '
             'The former part is a full path of the source include file and '
             'the latter is the relative path within cupy wheel. '
             '(can be specified for multiple times)')
    parser.add_argument(
        '--cupy-wheel-metadata', type=str, default=None,
        help='wheel metadata (cupy/.data/_wheel.json)')
    parser.add_argument(
        '--cupy-no-rpath', action='store_true', default=False,
        help='disable adding default library directories to RPATH')
    parser.add_argument(
        '--cupy-profile', action='store_true', default=False,
        help='enable profiling for Cython code')
    parser.add_argument(
        '--cupy-coverage', action='store_true', default=False,
        help='enable coverage for Cython code')
    parser.add_argument(
        '--cupy-no-cuda', action='store_true', default=False,
        help='build CuPy with stub header file')
    # parser.add_argument(
    #     '--cupy-use-hip', action='store_true', default=False,
    #     help='build CuPy with HIP')

    opts, sys.argv = parser.parse_known_args(sys.argv)

    arg_options = {
        'package_name': opts.cupy_package_name,
        'long_description': opts.cupy_long_description,
        'wheel_libs': opts.cupy_wheel_lib,  # list
        'wheel_includes': opts.cupy_wheel_include,  # list
        'wheel_metadata': opts.cupy_wheel_metadata,
        'no_rpath': opts.cupy_no_rpath,
        'profile': opts.cupy_profile,
        'linetrace': opts.cupy_coverage,
        'annotate': opts.cupy_coverage,
        'no_cuda': opts.cupy_no_cuda,
        'use_hip': use_hip  # opts.cupy_use_hip,
    }
    if check_readthedocs_environment():
        arg_options['no_cuda'] = True
    return arg_options


cupy_setup_options = parse_args()
print('Options:', cupy_setup_options)


def get_package_name():
    return cupy_setup_options['package_name']


def get_long_description():
    path = cupy_setup_options['long_description']
    if path is None:
        return None
    with open(path) as f:
        return f.read()


def prepare_wheel_libs():
    """Prepare shared libraries and include files for wheels.

    Shared libraries are placed under `cupy/.data/lib` and
    RUNPATH will be set to this directory later (Linux only).
    Include files are placed under `cupy/.data/include`.

    Returns the list of files (path relative to `cupy` module) to add to
    the sdist/wheel distribution.
    """
    data_dir = os.path.abspath(os.path.join('cupy', '.data'))
    if os.path.exists(data_dir):
        print('Removing directory: {}'.format(data_dir))
        shutil.rmtree(data_dir)

    # Generate list files to copy
    # tuple of (src_path, dst_path)
    files_to_copy = []

    # Library files
    for srcpath in cupy_setup_options['wheel_libs']:
        relpath = os.path.basename(srcpath)
        dstpath = os.path.join(data_dir, 'lib', relpath)
        files_to_copy.append((srcpath, dstpath))

    # Include files
    for include_path_spec in cupy_setup_options['wheel_includes']:
        srcpath, relpath = include_path_spec.rsplit(':', 1)
        dstpath = os.path.join(data_dir, 'include', relpath)
        files_to_copy.append((srcpath, dstpath))

    # Wheel meta data
    wheel_metadata = cupy_setup_options['wheel_metadata']
    if wheel_metadata:
        files_to_copy.append(
            (wheel_metadata, os.path.join(data_dir, '_wheel.json')))

    # Copy
    for srcpath, dstpath in files_to_copy:
        # Note: symlink is resolved by shutil.copy2.
        print('Copying file for wheel: {}'.format(srcpath))
        dirpath = os.path.dirname(dstpath)
        if not os.path.isdir(dirpath):
            os.makedirs(dirpath)
        shutil.copy2(srcpath, dstpath)

    return [os.path.relpath(x[1], 'cupy') for x in files_to_copy]


try:
    import Cython
    import Cython.Build
    cython_version = pkg_resources.parse_version(Cython.__version__)
    cython_available = (
        cython_version >= required_cython_version and
        cython_version not in ignore_cython_versions)
except ImportError:
    cython_available = False


def cythonize(extensions, arg_options):
    directive_keys = ('linetrace', 'profile')
    directives = {key: arg_options[key] for key in directive_keys}

    # Embed signatures for Sphinx documentation.
    directives['embedsignature'] = True

    cythonize_option_keys = ('annotate',)
    cythonize_options = {key: arg_options[key]
                         for key in cythonize_option_keys}

    # Compile-time constants to be used in Cython code
    compile_time_env = cythonize_options.get('compile_time_env')
    if compile_time_env is None:
        compile_time_env = {}
        cythonize_options['compile_time_env'] = compile_time_env
    compile_time_env['use_hip'] = arg_options['use_hip']
<<<<<<< HEAD
    compile_time_env['CUPY_CUFFT_STATIC'] = False
=======
    compile_time_env['cython_version'] = str(cython_version)
>>>>>>> a9bcc5b1
    if use_hip or arg_options['no_cuda']:
        compile_time_env['CUDA_VERSION'] = 0
    else:
        compile_time_env['CUDA_VERSION'] = build.get_cuda_version()

    return Cython.Build.cythonize(
        extensions, verbose=True, language_level=3,
        compiler_directives=directives, **cythonize_options)


def check_extensions(extensions):
    for x in extensions:
        for f in x.sources:
            if not path.isfile(f):
                raise RuntimeError('''\
Missing file: {}
Please install Cython {} or later. Please also check the version of Cython.
See https://docs.cupy.dev/en/stable/install.html for details.
'''.format(f, required_cython_version))


def get_ext_modules(use_cython=False):
    arg_options = cupy_setup_options

    # We need to call get_config_vars to initialize _config_vars in distutils
    # see #1849
    sysconfig.get_config_vars()
    compiler = ccompiler.new_compiler()
    sysconfig.customize_compiler(compiler)

    extensions = make_extensions(arg_options, compiler, use_cython)

    return extensions


def _nvcc_gencode_options(cuda_version):
    """Returns NVCC GPU code generation options."""

    if sys.argv == ['setup.py', 'develop']:
        return []

    envcfg = os.getenv('CUPY_NVCC_GENERATE_CODE', None)
    if envcfg:
        return ['--generate-code={}'.format(arch)
                for arch in envcfg.split(';') if len(arch) > 0]

    # The arch_list specifies virtual architectures, such as 'compute_61', and
    # real architectures, such as 'sm_61', for which the CUDA input files are
    # to be compiled.
    #
    # The syntax of an entry of the list is
    #
    #     entry ::= virtual_arch | (virtual_arch, real_arch)
    #
    # where virtual_arch is a string which means a virtual architecture and
    # real_arch is a string which means a real architecture.
    #
    # If a virtual architecture is supplied, NVCC generates a PTX code for the
    # virtual architecture. If a pair of a virtual architecture and a real
    # architecture is supplied, NVCC generates a PTX code for the virtual
    # architecture as well as a cubin code for the real architecture.
    #
    # For example, making NVCC generate a PTX code for 'compute_60' virtual
    # architecture, the arch_list has an entry of 'compute_60'.
    #
    #     arch_list = ['compute_60']
    #
    # For another, making NVCC generate a PTX code for 'compute_61' virtual
    # architecture and a cubin code for 'sm_61' real architecture, the
    # arch_list has an entry of ('compute_61', 'sm_61').
    #
    #     arch_list = [('compute_61', 'sm_61')]
    #
    # See the documentation of each CUDA version for the list of supported
    # architectures:
    #
    #   https://docs.nvidia.com/cuda/cuda-compiler-driver-nvcc/index.html#options-for-steering-gpu-code-generation

    if cuda_version >= 11000:
        arch_list = ['compute_35',
                     'compute_50',
                     ('compute_60', 'sm_60'),
                     ('compute_61', 'sm_61'),
                     ('compute_70', 'sm_70'),
                     ('compute_75', 'sm_75'),
                     ('compute_80', 'sm_80'),
                     'compute_80']
    elif cuda_version >= 10000:
        arch_list = ['compute_30',
                     'compute_50',
                     ('compute_60', 'sm_60'),
                     ('compute_61', 'sm_61'),
                     ('compute_70', 'sm_70'),
                     ('compute_75', 'sm_75'),
                     'compute_70']
    elif cuda_version >= 9000:
        arch_list = ['compute_30',
                     'compute_50',
                     ('compute_60', 'sm_60'),
                     ('compute_61', 'sm_61'),
                     ('compute_70', 'sm_70'),
                     'compute_70']
    else:
        # This should not happen.
        assert False

    options = []
    for arch in arch_list:
        if type(arch) is tuple:
            virtual_arch, real_arch = arch
            options.append('--generate-code=arch={},code={}'.format(
                virtual_arch, real_arch))
        else:
            options.append('--generate-code=arch={},code={}'.format(
                arch, arch))

    return options


class _UnixCCompiler(unixccompiler.UnixCCompiler):
    src_extensions = list(unixccompiler.UnixCCompiler.src_extensions)
    src_extensions.append('.cu')

    def _compile(self, obj, src, ext, cc_args, extra_postargs, pp_opts):
        # For sources other than CUDA C ones, just call the super class method.
        if os.path.splitext(src)[1] != '.cu':
            return unixccompiler.UnixCCompiler._compile(
                self, obj, src, ext, cc_args, extra_postargs, pp_opts)

        if use_hip:
            return self._comiple_unix_hipcc(
                obj, src, ext, cc_args, extra_postargs, pp_opts)
        else:
            return self._comiple_unix_nvcc(
                obj, src, ext, cc_args, extra_postargs, pp_opts)

    def _comiple_unix_nvcc(self,
                           obj, src, ext, cc_args, extra_postargs, pp_opts):
        # For CUDA C source files, compile them with NVCC.
        _compiler_so = self.compiler_so
        try:
            nvcc_path = build.get_nvcc_path()
            base_opts = build.get_compiler_base_options()
            self.set_executable('compiler_so', nvcc_path)

            cuda_version = build.get_cuda_version()
            postargs = _nvcc_gencode_options(cuda_version) + [
                '-O2', '--compiler-options="-fPIC"', '--std=c++11']
            print('NVCC options:', postargs)

            return unixccompiler.UnixCCompiler._compile(
                self, obj, src, ext, base_opts + cc_args, postargs, pp_opts)
        finally:
            self.compiler_so = _compiler_so

    def _comiple_unix_hipcc(self,
                            obj, src, ext, cc_args, extra_postargs, pp_opts):
        # For CUDA C source files, compile them with HIPCC.
        _compiler_so = self.compiler_so
        try:
            rocm_path = build.get_hipcc_path()
            base_opts = build.get_compiler_base_options()
            self.set_executable('compiler_so', rocm_path)

            postargs = ['-O2', '-fPIC', '--include', 'hip_runtime.h']
            print('HIPCC options:', postargs)

            return unixccompiler.UnixCCompiler._compile(
                self, obj, src, ext, base_opts + cc_args, postargs, pp_opts)
        finally:
            self.compiler_so = _compiler_so

    def link(self, target_desc, objects, output_filename, *args):
        use_hipcc = False
        if use_hip:
            for i in objects:
                if any([obj in i for obj in ('cupy_thrust.o', 'cupy_cub.o')]):
                    use_hipcc = True
        if use_hipcc:
            _compiler_cxx = self.compiler_cxx
            try:
                rocm_path = build.get_hipcc_path()
                self.set_executable('compiler_cxx', rocm_path)

                return unixccompiler.UnixCCompiler.link(
                    self, target_desc, objects, output_filename, *args)
            finally:
                self.compiler_cxx = _compiler_cxx
        else:
            return unixccompiler.UnixCCompiler.link(
                self, target_desc, objects, output_filename, *args)


class _MSVCCompiler(msvccompiler.MSVCCompiler):
    _cu_extensions = ['.cu']

    src_extensions = list(unixccompiler.UnixCCompiler.src_extensions)
    src_extensions.extend(_cu_extensions)

    def _compile_cu(self, sources, output_dir=None, macros=None,
                    include_dirs=None, debug=0, extra_preargs=None,
                    extra_postargs=None, depends=None):
        # Compile CUDA C files, mainly derived from UnixCCompiler._compile().

        macros, objects, extra_postargs, pp_opts, _build = \
            self._setup_compile(output_dir, macros, include_dirs, sources,
                                depends, extra_postargs)

        compiler_so = build.get_nvcc_path()
        cc_args = self._get_cc_args(pp_opts, debug, extra_preargs)
        cuda_version = build.get_cuda_version()
        postargs = _nvcc_gencode_options(cuda_version) + ['-O2']
        postargs += ['-Xcompiler', '/MD']
        print('NVCC options:', postargs)

        for obj in objects:
            try:
                src, ext = _build[obj]
            except KeyError:
                continue
            try:
                self.spawn(compiler_so + cc_args + [src, '-o', obj] + postargs)
            except errors.DistutilsExecError as e:
                raise errors.CompileError(str(e))

        return objects

    def compile(self, sources, **kwargs):
        # Split CUDA C sources and others.
        cu_sources = []
        other_sources = []
        for source in sources:
            if os.path.splitext(source)[1] == '.cu':
                cu_sources.append(source)
            else:
                other_sources.append(source)

        # Compile source files other than CUDA C ones.
        other_objects = msvccompiler.MSVCCompiler.compile(
            self, other_sources, **kwargs)

        # Compile CUDA C sources.
        cu_objects = self._compile_cu(cu_sources, **kwargs)

        # Return compiled object filenames.
        return other_objects + cu_objects


class sdist_with_cython(sdist.sdist):

    """Custom `sdist` command with cyhonizing."""

    def __init__(self, *args, **kwargs):
        if not cython_available:
            raise RuntimeError('Cython is required to make sdist.')
        ext_modules = get_ext_modules(True)  # get .pyx modules
        cythonize(ext_modules, cupy_setup_options)
        sdist.sdist.__init__(self, *args, **kwargs)


class custom_build_ext(build_ext.build_ext):

    """Custom `build_ext` command to include CUDA C source files."""

    def run(self):
        if build.get_nvcc_path() is not None:
            def wrap_new_compiler(func):
                def _wrap_new_compiler(*args, **kwargs):
                    try:
                        return func(*args, **kwargs)
                    except errors.DistutilsPlatformError:
                        if not PLATFORM_WIN32:
                            CCompiler = _UnixCCompiler
                        else:
                            CCompiler = _MSVCCompiler
                        return CCompiler(
                            None, kwargs['dry_run'], kwargs['force'])
                return _wrap_new_compiler
            ccompiler.new_compiler = wrap_new_compiler(ccompiler.new_compiler)
            # Intentionally causes DistutilsPlatformError in
            # ccompiler.new_compiler() function to hook.
            self.compiler = 'nvidia'
        if cython_available:
            ext_modules = get_ext_modules(True)  # get .pyx modules
            cythonize(ext_modules, cupy_setup_options)
        check_extensions(self.extensions)
        build_ext.build_ext.run(self)<|MERGE_RESOLUTION|>--- conflicted
+++ resolved
@@ -767,11 +767,8 @@
         compile_time_env = {}
         cythonize_options['compile_time_env'] = compile_time_env
     compile_time_env['use_hip'] = arg_options['use_hip']
-<<<<<<< HEAD
     compile_time_env['CUPY_CUFFT_STATIC'] = False
-=======
     compile_time_env['cython_version'] = str(cython_version)
->>>>>>> a9bcc5b1
     if use_hip or arg_options['no_cuda']:
         compile_time_env['CUDA_VERSION'] = 0
     else:
