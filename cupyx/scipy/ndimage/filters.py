--- conflicted
+++ resolved
@@ -143,12 +143,158 @@
 
 @cupy.util.memoize()
 def _get_correlate_kernel(mode, wshape, int_type, origins, cval):
-    return _generate_correlete_kernel(
+    return _generate_correlate_kernel(
         'correlate',
         'W sum = (W)0;',
         'sum += (W){value} * wval;',
         'y = (Y)sum;',
         mode, wshape, int_type, origins, cval)
+
+
+# ######## Rank-Base Filters ##########
+
+def minimum_filter(input, size=None, footprint=None, output=None,
+                   mode="reflect", cval=0.0, origin=0):
+    """Multi-dimensional minimum filter.
+    Args:
+        input (cupy.ndarray): The input array.
+        size (int or sequence of int): One of ``size`` or ``footprint`` must be
+            provided. If ``footprint`` is given, ``size`` is ignored. Otherwise
+            ``footprint = cupy.ones(size)`` with ``size`` automatically made to
+            match the number of dimensions in ``input``.
+        footprint (cupy.ndarray): a boolean array which specifies which of the
+            elements within this shape will get passed to the filter function.
+        output (cupy.ndarray, dtype or None): The array in which to place the
+            output. Default is is same dtype as the input.
+        mode (str): The array borders are handled according to the given mode
+            (``'reflect'``, ``'constant'``, ``'nearest'``, ``'mirror'``,
+            ``'wrap'``). Default is ``'reflect'``.
+        cval (scalar): Value to fill past edges of input if mode is
+            ``'constant'``. Default is ``0.0``.
+        origin (int or sequence of int): The origin parameter controls the
+            placement of the filter, relative to the center of the current
+            element of the input. Default of 0 is equivalent to
+            ``(0,)*input.ndim``.
+    Returns:
+        cupy.ndarray: The result of the filtering.
+    .. seealso:: :func:`scipy.ndimage.minimum_filter`
+    """
+    return _min_or_max_filter(input, size, footprint, output, mode, cval,
+                              origin, 'min')
+
+
+def maximum_filter(input, size=None, footprint=None, output=None,
+                   mode="reflect", cval=0.0, origin=0):
+    """Multi-dimensional maximum filter.
+    Args:
+        input (cupy.ndarray): The input array.
+        size (int or sequence of int): One of ``size`` or ``footprint`` must be
+            provided. If ``footprint`` is given, ``size`` is ignored. Otherwise
+            ``footprint = cupy.ones(size)`` with ``size`` automatically made to
+            match the number of dimensions in ``input``.
+        footprint (cupy.ndarray): a boolean array which specifies which of the
+            elements within this shape will get passed to the filter function.
+        output (cupy.ndarray, dtype or None): The array in which to place the
+            output. Default is is same dtype as the input.
+        mode (str): The array borders are handled according to the given mode
+            (``'reflect'``, ``'constant'``, ``'nearest'``, ``'mirror'``,
+            ``'wrap'``). Default is ``'reflect'``.
+        cval (scalar): Value to fill past edges of input if mode is
+            ``'constant'``. Default is ``0.0``.
+        origin (int or sequence of int): The origin parameter controls the
+            placement of the filter, relative to the center of the current
+            element of the input. Default of 0 is equivalent to
+            ``(0,)*input.ndim``.
+    Returns:
+        cupy.ndarray: The result of the filtering.
+    .. seealso:: :func:`scipy.ndimage.maximum_filter`
+    """
+    return _min_or_max_filter(input, size, footprint, output, mode, cval,
+                              origin, 'max')
+
+
+def _min_or_max_filter(input, size, ftprnt, output, mode, cval, origin, func):
+    sizes, ftprnt, sep = \
+        _check_size_or_ftprnt(input.ndim, size, ftprnt, 3, True)
+    
+    if sep:
+        fltr = minimum_filter1d if func == 'min' else maximum_filter1d
+        return _nd_filter([fltr if size > 1 else None for size in sizes],
+                          input, sizes, output, mode, cval, origin)
+    
+    origins, int_type = _check_nd_args(input, ftprnt, mode, origin, 'footprint')
+    if ftprnt.size == 0:
+        return cupy.zeros_like(input)
+    kernel = _get_min_or_max_kernel(mode, ftprnt.shape, func,
+                                    origins, float(cval), int_type)
+    return _call_kernel(kernel, input, ftprnt, output, bool)
+
+
+def minimum_filter1d(input, size, axis=-1, output=None, mode="reflect",
+                     cval=0.0, origin=0):
+    """Compute the minimum filter along a single axis.
+    Args:
+        input (cupy.ndarray): The input array.
+        size (int): Length of the minimum filter.
+        axis (int): The axis of input along which to calculate. Default is -1.
+        output (cupy.ndarray, dtype or None): The array in which to place the
+            output. Default is is same dtype as the input.
+        mode (str): The array borders are handled according to the given mode
+            (``'reflect'``, ``'constant'``, ``'nearest'``, ``'mirror'``,
+            ``'wrap'``). Default is ``'reflect'``.
+        cval (scalar): Value to fill past edges of input if mode is
+            ``'constant'``. Default is ``0.0``.
+        origin (int): The origin parameter controls the placement of the
+            filter, relative to the center of the current element of the
+            input. Default is ``0``.
+    Returns:
+        cupy.ndarray: The result of the filtering.
+    .. seealso:: :func:`scipy.ndimage.minimum_filter1d`
+    """
+    return _max_or_min_1d(input, size, axis, output, mode, cval, origin, 'min')
+
+
+def maximum_filter1d(input, size, axis=-1, output=None, mode="reflect",
+                     cval=0.0, origin=0):
+    """Compute the maximum filter along a single axis.
+    Args:
+        input (cupy.ndarray): The input array.
+        size (int): Length of the maximum filter.
+        axis (int): The axis of input along which to calculate. Default is -1.
+        output (cupy.ndarray, dtype or None): The array in which to place the
+            output. Default is is same dtype as the input.
+        mode (str): The array borders are handled according to the given mode
+            (``'reflect'``, ``'constant'``, ``'nearest'``, ``'mirror'``,
+            ``'wrap'``). Default is ``'reflect'``.
+        cval (scalar): Value to fill past edges of input if mode is
+            ``'constant'``. Default is ``0.0``.
+        origin (int): The origin parameter controls the placement of the
+            filter, relative to the center of the current element of the
+            input. Default is ``0``.
+    Returns:
+        cupy.ndarray: The result of the filtering.
+    .. seealso:: :func:`scipy.ndimage.maximum_filter1d`
+    """
+    return _max_or_min_1d(input, size, axis, output, mode, cval, origin, 'max')
+
+
+def _max_or_min_1d(input, size, axis=-1, output=None, mode="reflect", cval=0.0,
+                   origin=0, func='min'):
+    ftprnt = cupy.ones(size, dtype=bool)
+    ftprnt, origins = _convert_1d_args(input.ndim, ftprnt, origin, axis)
+    origins, int_type = _check_nd_args(input, ftprnt, mode, origins, 'footprint')
+    kernel = _get_min_or_max_kernel(mode, ftprnt.shape, func, origins,
+                                    float(cval), int_type, False)
+    return _call_kernel(kernel, input, None, output, bool)
+
+
+@cupy.util.memoize()
+def _get_min_or_max_kernel(mode, wshape, func, origins, cval, int_type, has_weights=True):
+    return _get_nd_kernel(
+        func, 'X value = x[i];',
+        'value = {func}((X){{value}}, value);'.format(func=func),
+        'y = (Y)value;', mode, wshape, int_type, origins, cval,
+        has_weights=has_weights)
 
 
 # ######## Utility Functions ##########
@@ -302,7 +448,7 @@
     return ops
 
 
-def _generate_correlete_kernel(name, pre, found, post, mode, wshape, int_type,
+def _generate_correlate_kernel(name, pre, found, post, mode, wshape, int_type,
                                origins, cval, preamble='', options=(),
                                has_weights=True):
     ndim = len(wshape)
@@ -358,7 +504,6 @@
         {weights_check} {{
             {found}
         }}
-<<<<<<< HEAD
     {end_loops}
     {post}
     '''.format(sizes='\n'.join(sizes), inds=inds, pre=pre, post=post,
@@ -382,232 +527,3 @@
             for j in range(ndim-1, 0, -1)]
     return '{type} _i = i;\n{body}\n{type} ind_0 = _i{extra};'.format(
         type=int_type, body='\n'.join(body), extra=extras[0])
-=======
-        iw += 1;'''.format(cond=_cond, expr=_expr, cval=cval))
-
-    ops.append('} ' * ndim)
-    ops.append('y = (Y)sum;')
-    operation = '\n'.join(ops)
-
-    name = 'cupy_ndimage_correlate_{}d_{}_x{}_w{}'.format(
-        ndim, mode, '_'.join(['{}'.format(j) for j in xshape]),
-        '_'.join(['{}'.format(j) for j in wshape]))
-    return in_params, out_params, operation, name
-
-
-@util.memoize()
-def _get_correlete_kernel(ndim, mode, cval, xshape, wshape, origin):
-    # weights is always casted to float64 in order to get an output compatible
-    # with SciPy, thought float32 might be sufficient when input dtype is low
-    # precision.
-    in_params, out_params, operation, name = _generate_correlete_kernel(
-        ndim, mode, cval, xshape, wshape, origin)
-    return cupy.ElementwiseKernel(in_params, out_params, operation, name)
-
-
-def _normalize_sequence(x, ndim):
-    if not hasattr(x, '__getitem__') or isinstance(x, str):
-        return [x] * ndim
-    else:
-        return list(x)
-
-
-def _min_or_max_filter(input, size, footprint, structure, output, mode,
-                       cval, origin, minimum):
-    if input.dtype.kind == 'c':
-        raise TypeError('Complex type not supported.')
-    if (size is not None) and (footprint is not None):
-        warnings.warn("ignoring size because footprint is set", UserWarning,
-                      stacklevel=3)
-    if structure is None:
-        if footprint is None:
-            if size is None:
-                raise RuntimeError("no footprint provided")
-            else:
-                footprint = cupy.ones(_normalize_sequence(size, input.ndim),
-                                      bool)
-        else:
-            footprint = cupy.array(footprint, dtype=bool, order='C')
-            if not footprint.any():
-                raise ValueError("All-zero footprint is not supported")
-    else:
-        structure = cupy.array(structure, dtype=cupy.float64, order='C')
-        if footprint is None:
-            footprint = cupy.ones(structure.shape, bool)
-        else:
-            footprint = cupy.array(footprint, dtype=bool, order='C')
-    modes = _normalize_sequence(mode, input.ndim)
-    for mode in modes:
-        if mode not in ('reflect', 'constant', 'nearest', 'mirror', 'wrap'):
-            msg = 'boundary mode not supported (actual: {}).'.format(mode)
-            raise RuntimeError(msg)
-    origins = _normalize_sequence(origin, input.ndim)
-    for origin, lenfp in zip(origins, footprint.shape):
-        if (lenfp // 2 + origin < 0) or (lenfp // 2 + origin >= lenfp):
-            raise ValueError('invalid origin')
-
-    kernel = _get_min_or_max_kernel(
-        input.ndim, tuple(footprint.shape), structure is not None,
-        tuple(modes), cval, tuple(origins), minimum)
-
-    input = cupy.ascontiguousarray(input)
-    input_shape = cupy.array(input.shape, dtype=cupy.int32)
-    if structure is None:
-        structure = cupy.empty(0, dtype=cupy.float64)
-    output = _get_output(output, input)
-    return kernel(input, input_shape, footprint, structure, output)
-
-
-def _generate_min_or_max_kernel(ndim, fp_shape, use_structure, modes, cval,
-                                origins, minimum):
-    in_params = 'raw X x, raw int32 x_shape, raw bool fp, raw S st'
-    out_params = 'Y y'
-
-    ops = []
-    ops.append('const int sx_{} = 1;'.format(ndim-1))
-    for j in range(ndim-1, 0, -1):
-        ops.append('int sx_{jm} = sx_{j} * x_shape[{j}];'.
-                   format(jm=j-1, j=j))
-
-    ops.append('int remain = i;')
-    for j in range(ndim-1, -1, -1):
-        ops.append('int cx_{j} = remain % x_shape[{j}] - ({fpsize} / 2)'
-                   ' - ({origin});'
-                   .format(j=j, fpsize=fp_shape[j], origin=origins[j]))
-        if (j > 0):
-            ops.append('remain /= x_shape[{j}];'.format(j=j))
-    ops.append('S ret = (S)0;')
-    ops.append('int first = 1;')
-    ops.append('int ifp = 0;')
-
-    for j in range(ndim):
-        ops.append('''
-    for (int ifp_{j} = 0; ifp_{j} < {fpsize}; ifp_{j}++)
-    {{
-        int ix_{j} = cx_{j} + ifp_{j};'''.format(j=j,
-                                                 fpsize=fp_shape[j]))
-        mode = modes[j]
-        ixvar = 'ix_{}'.format(j)
-        xsize = 'x_shape[{}]'.format(j)
-        ops.append(_generate_boundary_condition_ops(mode, ixvar, xsize))
-        ops.append('        ix_{j} *= sx_{j};'.format(j=j))
-
-    ops.append('if (fp[ifp]) {')
-    cond = ' || '.join(['(ix_{} < 0)'.format(j) for j in range(ndim)])
-    ix = ' + '.join(['ix_{}'.format(j) for j in range(ndim)])
-    ops.append('''
-        S val;
-        if ({cond}) {{
-            val = (S){cval};
-        }} else {{
-            val = (S)x[{ix}];
-        }}'''.format(cond=cond, ix=ix, cval=cval))
-    if use_structure:
-        if minimum:
-            ops.append('        val -= st[ifp];')
-        else:
-            ops.append('        val += st[ifp];')
-    if minimum:
-        filter_type = 'min'
-    else:
-        filter_type = 'max'
-    ops.append('''
-        if (first) {{
-            first = 0;
-            ret = val;
-        }} else {{
-            ret = {filter_type}(ret, val);
-        }}'''.format(filter_type=filter_type))
-    ops.append('}')
-    ops.append('ifp++;')
-
-    ops.append('} ' * ndim)
-    ops.append('y = (Y)ret;')
-    operation = '\n'.join(ops)
-
-    name = 'cupyx_nd_{}_{}d_fp_{}_md_{}'.format(
-        filter_type, ndim,
-        '_'.join(['{}'.format(fp_shape[j]) for j in range(ndim)]),
-        '_'.join(['{}'.format(modes[j]) for j in range(ndim)])
-    )
-    if use_structure:
-        name += '_wt_structure'
-    else:
-        name += '_wo_structure'
-
-    return in_params, out_params, operation, name
-
-
-@util.memoize()
-def _get_min_or_max_kernel(ndim, fp_shape, use_structure, modes, cval,
-                           origins, minimum):
-    in_params, out_params, operation, name = _generate_min_or_max_kernel(
-        ndim, fp_shape, use_structure, modes, cval, origins, minimum)
-    return cupy.ElementwiseKernel(in_params, out_params, operation, name)
-
-
-def minimum_filter(input, size=None, footprint=None, output=None,
-                   mode='reflect', cval=0.0, origin=0):
-    """Calculates a multi-dimensional minimum filter.
-
-    Args:
-        input (cupy.ndarray): The input array.
-        size (tuple of ints): ```size``` specifies the shape that is taken from
-            the input array, at every element position, to define the input to
-            the filter function.
-        footprint (array of ints): ```footprint``` specifies the shape, but
-            also which elements within the shape will get passed to the filter
-             function.
-        output (cupy.ndarray, dtype or None): The array in which to place the
-            output.
-        mode (str): The array borders are handled according to the given mode
-            (``'reflect'``, ``'constant'``, ``'nearest'``, ``'mirror'``,
-            ``'wrap'``). Default is ``'reflect'``.
-        cval (scalar): Value to fill past edges of input if mode is
-            ``constant``. Default is ``0.0``.
-        origin (scalar or tuple of scalar): The origin parameter controls the
-            placement of the filter, relative to the center of the current
-            element of the input. Default of 0 is equivalent to
-            ``(0,)*input.ndim``.
-
-    Returns:
-        cupy.ndarray: The result of minimum filter.
-
-    .. seealso:: :func:`scipy.ndimage.minimum_filter`
-    """
-    return _min_or_max_filter(input, size, footprint, None, output, mode, cval,
-                              origin, True)
-
-
-def maximum_filter(input, size=None, footprint=None, output=None,
-                   mode='reflect', cval=0.0, origin=0):
-    """Calculates a multi-dimensional maximum filter.
-
-    Args:
-        input (cupy.ndarray): The input array.
-        size (tuple of ints): ```size``` specifies the shape that is taken from
-            the input array, at every element position, to define the input to
-            the filter function.
-        footprint (array of ints): ```footprint``` specifies the shape, but
-            also which elements within the shape will get passed to the filter
-             function.
-        output (cupy.ndarray, dtype or None): The array in which to place the
-            output.
-        mode (str): The array borders are handled according to the given mode
-            (``'reflect'``, ``'constant'``, ``'nearest'``, ``'mirror'``,
-            ``'wrap'``). Default is ``'reflect'``.
-        cval (scalar): Value to fill past edges of input if mode is
-            ``constant``. Default is ``0.0``.
-        origin (scalar or tuple of scalar): The origin parameter controls the
-            placement of the filter, relative to the center of the current
-            element of the input. Default of 0 is equivalent to
-            ``(0,)*input.ndim``.
-
-    Returns:
-        cupy.ndarray: The result of maximum filter.
-
-    .. seealso:: :func:`scipy.ndimage.maximum_filter`
-    """
-    return _min_or_max_filter(input, size, footprint, None, output, mode, cval,
-                              origin, False)
->>>>>>> 265b446b
