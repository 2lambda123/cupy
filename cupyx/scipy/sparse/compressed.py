import numpy
try:
    import scipy.sparse
    scipy_available = True
except ImportError:
    scipy_available = False

import cupy
from cupy import core
from cupy.creation import basic
from cupy import cusparse
from cupyx.scipy.sparse import base
from cupyx.scipy.sparse import data as sparse_data
from cupyx.scipy.sparse import util

from cupyx.scipy.sparse import _index


class _compressed_sparse_matrix(sparse_data._data_matrix,
                                sparse_data._minmax_mixin,
                                _index.IndexMixin):

    _compress_getitem_kern = core.ElementwiseKernel(
        'T d, S ind, int32 minor', 'raw T answer',
        'if (ind == minor) atomicAdd(&answer[0], d);',
        'compress_getitem')

    _compress_getitem_complex_kern = core.ElementwiseKernel(
        'T real, T imag, S ind, int32 minor',
        'raw T answer_real, raw T answer_imag',
        '''
        if (ind == minor) {
          atomicAdd(&answer_real[0], real);
          atomicAdd(&answer_imag[0], imag);
        }
        ''',
        'compress_getitem_complex')

    _max_reduction_kern = core.RawKernel(r'''
        extern "C" __global__
        void max_reduction(double* data, int* x, int* y, int length,
                           double* z) {
            // Get the index of the block
            int tid = blockIdx.x * blockDim.x + threadIdx.x;

            // Calculate the block length
            int block_length = y[tid] - x[tid];

            // Select initial value based on the block density
            double running_value = 0;
            if (block_length == length){
                running_value = data[x[tid]];
            } else {
                running_value = 0;
            }

            // Iterate over the block and update
            for (int entry = x[tid]; entry < y[tid]; entry++){
                if (data[entry] != data[entry]){
                    // Check for NaN
                    running_value = nan("");
                    break;
                } else {
                    // Check for a value update
                    if (data[entry] > running_value){
                        running_value = data[entry];
                    }
                }
            }

            // Store in the return function
            z[tid] = running_value;
        }
        ''', 'max_reduction')

    _max_nonzero_reduction_kern = core.RawKernel(r'''
        extern "C" __global__
        void max_nonzero_reduction(double* data, int* x, int* y, int length,
                                   double* z) {
            // Get the index of the block
            int tid = blockIdx.x * blockDim.x + threadIdx.x;

            // Calculate the block length
            int block_length = y[tid] - x[tid];

            // Select initial value based on the block density
            double running_value = 0;
            if (block_length > 0){
                running_value = data[x[tid]];
            } else {
                running_value = 0;
            }

            // Iterate over the section of the sparse matrix
            for (int entry = x[tid]; entry < y[tid]; entry++){
                if (data[entry] != data[entry]){
                    // Check for NaN
                    running_value = nan("");
                    break;
                } else {
                    // Check for a value update
                    if (running_value < data[entry]){
                        running_value = data[entry];
                    }
                }
            }

            // Store in the return function
            z[tid] = running_value;
        }
        ''', 'max_nonzero_reduction')

    _min_reduction_kern = core.RawKernel(r'''
        extern "C" __global__
        void min_reduction(double* data, int* x, int* y, int length,
                           double* z) {
            // Get the index of the block
            int tid = blockIdx.x * blockDim.x + threadIdx.x;

            // Calculate the block length
            int block_length = y[tid] - x[tid];

            // Select initial value based on the block density
            double running_value = 0;
            if (block_length == length){
                running_value = data[x[tid]];
            } else {
                running_value = 0;
            }

            // Iterate over the block to update the initial value
            for (int entry = x[tid]; entry < y[tid]; entry++){
                if (data[entry] != data[entry]){
                    // Check for NaN
                    running_value = nan("");
                    break;
                } else {
                    // Check for a value update
                    if (data[entry] < running_value){
                        running_value = data[entry];
                    }
                }
            }

            // Store in the return function
            z[tid] = running_value;
        }
        ''', 'min_reduction')

    _min_nonzero_reduction_kern = core.RawKernel(r'''
        extern "C" __global__
        void min_nonzero_reduction(double* data, int* x, int* y, int length,
                                   double* z) {
            // Get the index of hte block
            int tid = blockIdx.x * blockDim.x + threadIdx.x;

            // Calculate the block length
            int block_length = y[tid] - x[tid];

            // Select initial value based on the block density
            double running_value = 0;
            if (block_length > 0){
                running_value = data[x[tid]];
            } else {
                running_value = 0;
            }

            // Iterate over the section of the sparse matrix
            for (int entry = x[tid]; entry < y[tid]; entry++){
                if (data[entry] != data[entry]){
                    // Check for NaN
                    running_value = nan("");
                    break;
                } else {
                    // Check for a value update
                    if (running_value > data[entry]){
                        running_value = data[entry];
                    }
                }
            }

            // Store in the return function
            z[tid] = running_value;
        }
        ''', 'min_nonzero_reduction')

    _max_arg_reduction_kern = core.RawKernel(r'''
        extern "C" __global__
        void max_arg_reduction(double* data, int* indices, int* x, int* y,
                               int length, long long* z) {
            // Get the index of the block
            int tid = blockIdx.x * blockDim.x + threadIdx.x;

            // Calculate the block length
            int block_length = y[tid] - x[tid];

            // Select initial value based on the block density
            int data_index = 0;
            double data_value = 0;

            if (block_length == length){
                // Block is dense. Fill the first value
                data_value = data[x[tid]];
                data_index = indices[x[tid]];
            } else if (block_length > 0)  {
                // Block has at least one zero. Assign first occurrence as the
                // starting reference
                data_value = 0;
                for (data_index = 0; data_index < length; data_index++){
                    if (data_index != indices[x[tid] + data_index] ||
                        x[tid] + data_index >= y[tid]){
                        break;
                    }
                }
            } else {
                 // Zero valued array
                data_value = 0;
                data_index = 0;
            }

            // Iterate over the section of the sparse matrix
            for (int entry = x[tid]; entry < y[tid]; entry++){
                if (data[entry] != data[entry]){
                    // Check for NaN
                    data_value = nan("");
                    data_index = 0;
                    break;
                } else {
                    // Check for a value update
                    if (data[entry] > data_value){
                        data_index = indices[entry];
                        data_value = data[entry];
                    }
                }
            }

            // Store in the return function
            z[tid] = data_index;
        }
        ''', 'max_arg_reduction')

    _min_arg_reduction_kern = core.RawKernel(r'''
        extern "C" __global__
        void min_arg_reduction(double* data, int* indices, int* x, int* y,
                               int length, long long* z) {
            // Get the index of hte block
            int tid = blockIdx.x * blockDim.x + threadIdx.x;

            // Calculate the block length
            int block_length = y[tid] - x[tid];

            // Select initial value based on the block density
            int data_index = 0;
            double data_value = 0;

            if (block_length == length){
                // Block is dense. Fill the first value
                data_value = data[x[tid]];
                data_index = indices[x[tid]];
            } else if (block_length > 0)  {
                // Block has at least one zero. Assign first occurrence as the
                // starting reference
                data_value = 0;
                for (data_index = 0; data_index < length; data_index++){
                    if (data_index != indices[x[tid] + data_index] ||
                        x[tid] + data_index >= y[tid]){
                        break;
                    }
                }
            } else {
                // Zero valued array
                data_value = 0;
                data_index = 0;
            }

            // Iterate over the section of the sparse matrix
            for (int entry = x[tid]; entry < y[tid]; entry++){
                if (data[entry] != data[entry]){
                    // Check for NaN
                    data_value = nan("");
                    data_index = 0;
                    break;
                } else {
                    // Check for a value update
                    if (data[entry] < data_value){
                        data_index = indices[entry];
                        data_value = data[entry];
                    }
                }
            }

            // Store in the return function
            z[tid] = data_index;

        }
        ''', 'min_arg_reduction')

    # TODO(leofang): rewrite a more load-balanced approach than this naive one?
    _has_sorted_indices_kern = core.ElementwiseKernel(
        'raw T indptr, raw T indices',
        'bool diff',
        '''
        bool diff_out = true;
        for (T jj = indptr[i]; jj < indptr[i+1] - 1; jj++) {
            if (indices[jj] > indices[jj+1]){
                diff_out = false;
            }
        }
        diff = diff_out;
        ''', 'has_sorted_indices')

    # TODO(leofang): rewrite a more load-balanced approach than this naive one?
    _has_canonical_format_kern = core.ElementwiseKernel(
        'raw T indptr, raw T indices',
        'bool diff',
        '''
        bool diff_out = true;
        if (indptr[i] > indptr[i+1]) {
            diff = false;
            return;
        }
        for (T jj = indptr[i]; jj < indptr[i+1] - 1; jj++) {
            if (indices[jj] >= indices[jj+1]) {
                diff_out = false;
            }
        }
        diff = diff_out;
        ''', 'has_canonical_format')

    def __init__(self, arg1, shape=None, dtype=None, copy=False):
        if shape is not None:
            if not util.isshape(shape):
                raise ValueError('invalid shape (must be a 2-tuple of int)')
            shape = int(shape[0]), int(shape[1])

        if base.issparse(arg1):
            x = arg1.asformat(self.format)
            data = x.data
            indices = x.indices
            indptr = x.indptr

            if arg1.format != self.format:
                # When formats are differnent, all arrays are already copied
                copy = False

            if shape is None:
                shape = arg1.shape

        elif util.isshape(arg1):
            m, n = arg1
            m, n = int(m), int(n)
            data = basic.zeros(0, dtype if dtype else 'd')
            indices = basic.zeros(0, 'i')
            indptr = basic.zeros(self._swap(m, n)[0] + 1, dtype='i')
            # shape and copy argument is ignored
            shape = (m, n)
            copy = False

        elif scipy_available and scipy.sparse.issparse(arg1):
            # Convert scipy.sparse to cupyx.scipy.sparse
            x = arg1.asformat(self.format)
            data = cupy.array(x.data)
            indices = cupy.array(x.indices, dtype='i')
            indptr = cupy.array(x.indptr, dtype='i')
            copy = False

            if shape is None:
                shape = arg1.shape

        elif isinstance(arg1, tuple) and len(arg1) == 3:
            data, indices, indptr = arg1
            if not (base.isdense(data) and data.ndim == 1 and
                    base.isdense(indices) and indices.ndim == 1 and
                    base.isdense(indptr) and indptr.ndim == 1):
                raise ValueError(
                    'data, indices, and indptr should be 1-D')

            if len(data) != len(indices):
                raise ValueError('indices and data should have the same size')

        elif base.isdense(arg1):
            if arg1.ndim > 2:
                raise TypeError('expected dimension <= 2 array or matrix')
            elif arg1.ndim == 1:
                arg1 = arg1[None]
            elif arg1.ndim == 0:
                arg1 = arg1[None, None]
            data, indices, indptr = self._convert_dense(arg1)
            copy = False
            if shape is None:
                shape = arg1.shape

        else:
            raise ValueError(
                'Unsupported initializer format')

        if dtype is None:
            dtype = data.dtype
        else:
            dtype = numpy.dtype(dtype)

        if dtype != 'f' and dtype != 'd' and dtype != 'F' and dtype != 'D':
            raise ValueError(
                'Only float32, float64, complex64 and complex128 '
                'are supported')

        data = data.astype(dtype, copy=copy)
        sparse_data._data_matrix.__init__(self, data)

        self.indices = indices.astype('i', copy=copy)
        self.indptr = indptr.astype('i', copy=copy)

        if shape is None:
            shape = self._swap(len(indptr) - 1, int(indices.max()) + 1)

        major, minor = self._swap(*shape)
        if len(indptr) != major + 1:
            raise ValueError('index pointer size (%d) should be (%d)'
                             % (len(indptr), major + 1))

        self._descr = cusparse.MatDescriptor.create()
        self._shape = shape

    def _with_data(self, data, copy=True):
        if copy:
            return self.__class__(
                (data, self.indices.copy(), self.indptr.copy()),
                shape=self.shape,
                dtype=data.dtype)
        else:
            return self.__class__(
                (data, self.indices, self.indptr),
                shape=self.shape,
                dtype=data.dtype)

    def _convert_dense(self, x):
        raise NotImplementedError

    def _swap(self, x, y):
        raise NotImplementedError

    def _add_sparse(self, other, alpha, beta):
        raise NotImplementedError

    def _add(self, other, lhs_negative, rhs_negative):
        if cupy.isscalar(other):
            if other == 0:
                if lhs_negative:
                    return -self
                else:
                    return self.copy()
            else:
                raise NotImplementedError(
                    'adding a nonzero scalar to a sparse matrix is not '
                    'supported')
        elif base.isspmatrix(other):
            alpha = -1 if lhs_negative else 1
            beta = -1 if rhs_negative else 1
            return self._add_sparse(other, alpha, beta)
        elif base.isdense(other):
            if lhs_negative:
                if rhs_negative:
                    return -self.todense() - other
                else:
                    return other - self.todense()
            else:
                if rhs_negative:
                    return self.todense() - other
                else:
                    return self.todense() + other
        else:
            return NotImplemented

    def __add__(self, other):
        return self._add(other, False, False)

    def __radd__(self, other):
        return self._add(other, False, False)

    def __sub__(self, other):
        return self._add(other, False, True)

    def __rsub__(self, other):
        return self._add(other, True, False)

    def _get_intXint(self, row, col):
        major, minor = self._swap(row, col)

        indptr, indices, data = _index._get_csr_submatrix(
            self.indptr, self.indices, self.data,
            major, major + 1, minor, minor + 1)
        return data.sum(dtype=self.dtype)

    def _get_sliceXslice(self, row, col):
        major, minor = self._swap(row, col)
        if major.step in (1, None) and minor.step in (1, None):
            return self._get_submatrix(major, minor, copy=True)
        return self._major_slice(major)._minor_slice(minor)

    def _get_arrayXarray(self, row, col):
        # inner indexing
        raise NotImplementedError()

    def _get_columnXarray(self, row, col):
        # outer indexing
        major, minor = self._swap(*(row, col))
        return self._major_index_fancy(major)._minor_index_fancy(minor)

    def _major_index_fancy(self, idx):
        """Index along the major axis where idx is an array of ints.
        """
        _, N = self._swap(*self.shape)
        M = len(idx)
        new_shape = self._swap(*(M, N))
        if M == 0:
            return self.__class__(new_shape)

        row_nnz = cupy.diff(self.indptr)
        idx_dtype = self.indices.dtype
        res_indptr = cupy.zeros(M+1, dtype=idx_dtype)
        cupy.cumsum(row_nnz[idx], out=res_indptr[1:])

        res_indices, res_data = _index._csr_row_index(
            idx, self.indptr,
            self.indices, self.data, res_indptr)

        return self.__class__((res_data, res_indices, res_indptr),
                              shape=new_shape, copy=False)

    def _minor_index_fancy(self, idx):
        """Index along the minor axis where idx is an array of ints.
        """

        idx_dtype = self.indices.dtype
        idx = cupy.asarray(idx, dtype=idx_dtype).ravel()

        M, N = self._swap(*self.shape)
        k = len(idx)
        new_shape = self._swap(M, k)
        if k == 0:
            return self.__class__(new_shape)

        # pass 1: count idx entries and compute new indptr
        col_order = cupy.argsort(idx).astype(idx_dtype, copy=False)

        index1_outs = _index._csr_column_index1(idx, self.indptr, self.indices)
        res_indptr, indices_mask, col_counts, sort_idxs = index1_outs

        # pass 2: copy indices/data for selected idxs

        res_indices, res_data = _index._csr_column_index2(
            col_order, col_counts, sort_idxs, self.indptr, indices_mask,
            self.data, res_indptr)

        return self.__class__((res_data, res_indices, res_indptr),
                              shape=new_shape, copy=False)

    def _minor_slice(self, idx, copy=False):
        """Index along the minor axis where idx is a slice object.
        """

        if idx == slice(None):
            return self.copy() if copy else self

        M, N = self._swap(*self.shape)
        start, stop, step = idx.indices(N)
        N = len(range(start, stop, step))
        if N == 0:
            return self.__class__(self._swap(M, N))
        if step == 1:
            return self._get_submatrix(minor=idx, copy=copy)
        return self._minor_index_fancy(cupy.arange(start, stop, step))

    @staticmethod
    def _process_slice(sl, num):
        if sl is None:
            i0, i1 = 0, num
        elif isinstance(sl, slice):
            i0, i1, stride = sl.indices(num)
            if stride != 1:
                raise ValueError('slicing with step != 1 not supported')
            i0 = min(i0, i1)  # give an empty slice when i0 > i1

        # Scipy calls sputils.isintlike(). Comparing directly to int
        # here to minimize the impact of nested exception catching
        elif isinstance(sl, _index._int_scalar_types):
            if sl < 0:
                sl += num
            i0, i1 = sl, sl + 1
            if i0 < 0 or i1 > num:
                raise IndexError('index out of bounds: 0 <= %d < %d <= %d' %
                                 (i0, i1, num))
        else:
            raise TypeError('expected slice or scalar')

        return i0, i1

    def _get_single(self, major, minor):
        start = self.indptr[major]
        end = self.indptr[major + 1]
        answer = cupy.zeros((), self.dtype)
        data = self.data[start:end]
        indices = self.indices[start:end]
        if self.dtype.kind == 'c':
            self._compress_getitem_complex_kern(
                data.real, data.imag, indices, minor, answer.real, answer.imag)
        else:
            self._compress_getitem_kern(
                data, indices, minor, answer)
        return answer[()]

    def _get_submatrix(self, major=None, minor=None, copy=False):
        """Return a submatrix of this matrix.
        major, minor: None or slice with step 1
        """
        M, N = self._swap(*self.shape)
        i0, i1 = self._process_slice(major, M)
        j0, j1 = self._process_slice(minor, N)

        if i0 == 0 and j0 == 0 and i1 == M and j1 == N:
            return self.copy() if copy else self

        indptr, indices, data = _index._get_csr_submatrix(
            self.indptr, self.indices, self.data, i0, i1, j0, j1)

        shape = self._swap(i1 - i0, j1 - j0)
        return self.__class__((data, indices, indptr), shape=shape,
                              dtype=self.dtype, copy=False)

    def _major_slice(self, idx, copy=False):
        """Index along the major axis where idx is a slice object.
        """

        if idx == slice(None):
            return self.copy() if copy else self

        M, N = self._swap(*self.shape)
        start, stop, step = idx.indices(M)
        M = len(range(start, stop, step))
        new_shape = self._swap(M, N)
        if M == 0:
            return self.__class__(new_shape)

        row_nnz = cupy.diff(self.indptr)
        idx_dtype = self.indices.dtype
        res_indptr = cupy.zeros(M+1, dtype=idx_dtype)
<<<<<<< HEAD
=======

>>>>>>> 2de86b4e
        cupy.cumsum(row_nnz[idx], out=res_indptr[1:])

        if step == 1:
            idx_start = self.indptr[start]
            idx_stop = self.indptr[stop]
            res_indices = cupy.array(self.indices[idx_start:idx_stop],
                                     copy=copy)
            res_data = cupy.array(self.data[idx_start:idx_stop], copy=copy)
        else:
            res_indices, res_data = _index._csr_row_slice(
                start, step, self.indptr, self.indices, self.data, res_indptr)

        return self.__class__((res_data, res_indices, res_indptr),
                              shape=new_shape, copy=False)

    def __get_has_canonical_format(self):
        """Determine whether the matrix has sorted indices and no duplicates.

        Returns
            bool: ``True`` if the above applies, otherwise ``False``.

        .. note::
            :attr:`has_canonical_format` implies :attr:`has_sorted_indices`, so
            if the latter flag is ``False``, so will the former be; if the
            former is found ``True``, the latter flag is also set.

        .. warning::
            Getting this property might synchronize the device.

        """
        # Modified from the SciPy counterpart.

        # In CuPy the implemented conversions do not exactly match those of
        # SciPy's, so it's hard to put this exactly as where it is in SciPy,
        # but this should do the job.
        if self.data.size == 0:
            self._has_canonical_format = True
        # check to see if result was cached
        elif not getattr(self, '_has_sorted_indices', True):
            # not sorted => not canonical
            self._has_canonical_format = False
        elif not hasattr(self, '_has_canonical_format'):
            is_canonical = self._has_canonical_format_kern(
                self.indptr, self.indices, size=self.indptr.size-1)
            self._has_canonical_format = bool(is_canonical.all())
        return self._has_canonical_format

    def __set_has_canonical_format(self, val):
        """Taken from SciPy as is."""
        self._has_canonical_format = bool(val)
        if val:
            self.has_sorted_indices = True

    has_canonical_format = property(fget=__get_has_canonical_format,
                                    fset=__set_has_canonical_format)

    def __get_sorted(self):
        """Determine whether the matrix has sorted indices.

        Returns
            bool:
                ``True`` if the indices of the matrix are in sorted order,
                otherwise ``False``.

        .. warning::
            Getting this property might synchronize the device.

        """
        # Modified from the SciPy counterpart.

        # In CuPy the implemented conversions do not exactly match those of
        # SciPy's, so it's hard to put this exactly as where it is in SciPy,
        # but this should do the job.
        if self.data.size == 0:
            self._has_sorted_indices = True
        # check to see if result was cached
        elif not hasattr(self, '_has_sorted_indices'):
            is_sorted = self._has_sorted_indices_kern(
                self.indptr, self.indices, size=self.indptr.size-1)
            self._has_sorted_indices = bool(is_sorted.all())
        return self._has_sorted_indices

    def __set_sorted(self, val):
        self._has_sorted_indices = bool(val)

    has_sorted_indices = property(fget=__get_sorted, fset=__set_sorted)

    def get_shape(self):
        """Returns the shape of the matrix.

        Returns:
            tuple: Shape of the matrix.

        """
        return self._shape

    def getnnz(self, axis=None):
        """Returns the number of stored values, including explicit zeros.

        Args:
            axis: Not supported yet.

        Returns:
            int: The number of stored values.

        """
        if axis is None:
            return self.data.size
        else:
            raise ValueError

    def sorted_indices(self):
        """Return a copy of this matrix with sorted indices

        .. warning::
            Calling this function might synchronize the device.

        """
        # Taken from SciPy as is.
        A = self.copy()
        A.sort_indices()
        return A

    def sort_indices(self):
        # Unlike in SciPy, here this is implemented in child classes because
        # each child needs to call its own sort function from cuSPARSE
        raise NotImplementedError

    def sum_duplicates(self):
        """Eliminate duplicate matrix entries by adding them together.

        .. note::
            This is an *in place* operation.

        .. warning::
            Calling this function might synchronize the device.

        .. seealso::
           :meth:`scipy.sparse.csr_matrix.sum_duplicates`,
           :meth:`scipy.sparse.csc_matrix.sum_duplicates`

        """
        if self.has_canonical_format:
            return
        # TODO(leofang): add a kernel for compressed sparse matrices without
        # converting to coo
        coo = self.tocoo()
        coo.sum_duplicates()
        self.__init__(coo.asformat(self.format))
        self.has_canonical_format = True

    #####################
    # Reduce operations #
    #####################

    def _minor_reduce(self, ufunc, axis, nonzero):
        """Reduce nonzeros with a ufunc over the minor axis when non-empty

        Can be applied to a function of self.data by supplying data parameter.
        Warning: this does not call sum_duplicates()

        Args:
            ufunc (object): Function handle giving the operation to be
                conducted.
            axis (int): Matrix over which the reduction should be
                conducted.

        Returns:
            (cupy.ndarray): Reduce result for nonzeros in each
                major_index.

        """

        # Call to the appropriate kernel function
        if axis == 1:
            # Create the vector to hold output
            value = cupy.zeros(self.shape[0]).astype(cupy.float64)

            if nonzero:
                # Perform the calculation
                if ufunc == cupy.amax:
                    self._max_nonzero_reduction_kern(
                        (self.shape[0],), (1,),
                        (self.data.astype(cupy.float64),
                         self.indptr[:len(self.indptr) - 1],
                         self.indptr[1:], cupy.int64(self.shape[1]),
                         value))
                if ufunc == cupy.amin:
                    self._min_nonzero_reduction_kern(
                        (self.shape[0],), (1,),
                        (self.data.astype(cupy.float64),
                         self.indptr[:len(self.indptr) - 1],
                         self.indptr[1:], cupy.int64(self.shape[1]),
                         value))

            else:
                # Perform the calculation
                if ufunc == cupy.amax:
                    self._max_reduction_kern(
                        (self.shape[0],), (1,),
                        (self.data.astype(cupy.float64),
                         self.indptr[:len(self.indptr) - 1],
                         self.indptr[1:], cupy.int64(self.shape[1]),
                         value))
                if ufunc == cupy.amin:
                    self._min_reduction_kern(
                        (self.shape[0],), (1,),
                        (self.data.astype(cupy.float64),
                         self.indptr[:len(self.indptr) - 1],
                         self.indptr[1:], cupy.int64(self.shape[1]),
                         value))

        if axis == 0:
            # Create the vector to hold output
            value = cupy.zeros(self.shape[1]).astype(cupy.float64)

            if nonzero:
                # Perform the calculation
                if ufunc == cupy.amax:
                    self._max_nonzero_reduction_kern(
                        (self.shape[1],), (1,),
                        (self.data.astype(cupy.float64),
                         self.indptr[:len(self.indptr) - 1],
                         self.indptr[1:], cupy.int64(self.shape[0]),
                         value))
                if ufunc == cupy.amin:
                    self._min_nonzero_reduction_kern(
                        (self.shape[1],), (1,),
                        (self.data.astype(cupy.float64),
                         self.indptr[:len(self.indptr) - 1],
                         self.indptr[1:], cupy.int64(self.shape[0]),
                         value))
            else:
                # Perform the calculation
                if ufunc == cupy.amax:
                    self._max_reduction_kern(
                        (self.shape[1],), (1,),
                        (self.data.astype(cupy.float64),
                         self.indptr[:len(self.indptr) - 1],
                         self.indptr[1:], cupy.int64(self.shape[0]),
                         value))
                if ufunc == cupy.amin:
                    self._min_reduction_kern(
                        (self.shape[1],), (1,),
                        (self.data.astype(cupy.float64),
                         self.indptr[:len(self.indptr) - 1],
                         self.indptr[1:], cupy.int64(self.shape[0]),
                         value))

        return value

    def _arg_minor_reduce(self, ufunc, axis):
        """Reduce nonzeros with a ufunc over the minor axis when non-empty

        Can be applied to a function of self.data by supplying data parameter.
        Warning: this does not call sum_duplicates()

        Args:
            ufunc (object): Function handle giving the operation to be
                conducted.
            axis (int): Maxtrix over which the reduction should be conducted

        Returns:
            (cupy.ndarray): Reduce result for nonzeros in each
                major_index

        """

        # Call to the appropriate kernel function
        if axis == 1:
            # Create the vector to hold output
            value = cupy.zeros(self.shape[0]).astype(cupy.int64)

            # Perform the calculation
            if ufunc == cupy.argmax:
                self._max_arg_reduction_kern(
                    (self.shape[0],), (1,),
                    (self.data.astype(cupy.float64), self.indices,
                     self.indptr[:len(self.indptr) - 1],
                     self.indptr[1:], cupy.int64(self.shape[1]),
                     value))
            if ufunc == cupy.argmin:
                self._min_arg_reduction_kern(
                    (self.shape[0],), (1,),
                    (self.data.astype(cupy.float64), self.indices,
                     self.indptr[:len(self.indptr) - 1],
                     self.indptr[1:], cupy.int64(self.shape[1]),
                     value))

        if axis == 0:
            # Create the vector to hold output
            value = cupy.zeros(self.shape[1]).astype(cupy.int64)

            # Perform the calculation
            if ufunc == cupy.argmax:
                self._max_arg_reduction_kern(
                    (self.shape[1],), (1,),
                    (self.data.astype(cupy.float64), self.indices,
                     self.indptr[:len(self.indptr) - 1],
                     self.indptr[1:], cupy.int64(self.shape[0]),
                     value))
            if ufunc == cupy.argmin:
                self._min_arg_reduction_kern(
                    (self.shape[1],), (1,),
                    (self.data.astype(cupy.float64), self.indices,
                     self.indptr[:len(self.indptr) - 1],
                     self.indptr[1:],
                     cupy.int64(self.shape[0]), value))

        return value<|MERGE_RESOLUTION|>--- conflicted
+++ resolved
@@ -644,10 +644,7 @@
         row_nnz = cupy.diff(self.indptr)
         idx_dtype = self.indices.dtype
         res_indptr = cupy.zeros(M+1, dtype=idx_dtype)
-<<<<<<< HEAD
-=======
-
->>>>>>> 2de86b4e
+
         cupy.cumsum(row_nnz[idx], out=res_indptr[1:])
 
         if step == 1:
