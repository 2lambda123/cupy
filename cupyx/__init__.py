# "NOQA" to suppress flake8 warning
from cupyx.rsqrt import rsqrt  # NOQA
<<<<<<< HEAD
from cupyx.runtime import get_runtime_info  # NOQA
from cupyx.scatter import scatter_add  # NOQA
=======
from cupyx.scatter import scatter_add  # NOQA

from cupyx import scipy  # NOQA
>>>>>>> 9ab02ee5
<|MERGE_RESOLUTION|>--- conflicted
+++ resolved
@@ -1,10 +1,6 @@
 # "NOQA" to suppress flake8 warning
 from cupyx.rsqrt import rsqrt  # NOQA
-<<<<<<< HEAD
 from cupyx.runtime import get_runtime_info  # NOQA
 from cupyx.scatter import scatter_add  # NOQA
-=======
-from cupyx.scatter import scatter_add  # NOQA
 
-from cupyx import scipy  # NOQA
->>>>>>> 9ab02ee5
+from cupyx import scipy  # NOQA