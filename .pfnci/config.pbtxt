###
### Windows (CUDA) CI Projects
###

configs {
  key: "cupy.win.cuda102"
  value {
    requirement {
      cpu: 8
      memory: 24
      disk: 10
      gpu: 2
      image: "windows"
    }
    time_limit {
      seconds: 36000
    }
    checkout_strategy {
      include_dot_git: true
    }
    environment_variables { key: "GPU" value: "2" }
    environment_variables { key: "CUPY_CI_CACHE_KERNEL" value: "1" }
    command: ".pfnci\\windows\\run.bat 10.2 3.7 test"
  }
}


###
### Linux (CUDA) CI Projects
###

# Project to build Docker images
configs {
  key: "cupy.prep-linux"
  value {
    requirement {
      cpu: 12
      memory: 64
      disk: 10
      image: "docker"
    }
    time_limit: {
      seconds: 3600
    }
    command: ".pfnci/linux/main-flexci-prep.sh"
  }
}

# CUDA 10.2 | Linux
configs {
  key: "cupy.linux.cuda102"
  value {
    requirement {
      cpu: 8
      memory: 50
      disk: 10
      gpu: 2
    }
    time_limit: {
      seconds: 21600
    }
    environment_variables { key: "GPU" value: "2" }
    command: ".pfnci/linux/main-flexci.sh cuda102"
  }
}

# CUDA 11.0 | Linux
configs {
  key: "cupy.linux.cuda110"
  value {
    requirement {
      cpu: 8
      memory: 50
      disk: 10
      gpu: 2
    }
    time_limit: {
      seconds: 21600
    }
    environment_variables { key: "GPU" value: "2" }
    command: ".pfnci/linux/main-flexci.sh cuda110"
  }
}

# CUDA 11.1 | Linux
configs {
  key: "cupy.linux.cuda111"
  value {
    requirement {
      cpu: 8
      memory: 50
      disk: 10
      gpu: 2
    }
    time_limit: {
      seconds: 21600
    }
    environment_variables { key: "GPU" value: "2" }
    command: ".pfnci/linux/main-flexci.sh cuda111"
  }
}

# CUDA 11.2 | Linux
configs {
  key: "cupy.linux.cuda112"
  value {
    requirement {
      cpu: 8
      memory: 50
      disk: 10
      gpu: 2
    }
    time_limit: {
      seconds: 21600
    }
    environment_variables { key: "GPU" value: "2" }
    command: ".pfnci/linux/main-flexci.sh cuda112"
  }
}

# CUDA 11.3 | Linux
configs {
  key: "cupy.linux.cuda113"
  value {
    requirement {
      cpu: 8
      memory: 50
      disk: 10
      gpu: 2
    }
    time_limit: {
      seconds: 21600
    }
    environment_variables { key: "GPU" value: "2" }
    command: ".pfnci/linux/main-flexci.sh cuda113"
  }
}

# CUDA 11.4 | Linux
configs {
  key: "cupy.linux.cuda114"
  value {
    requirement {
      cpu: 8
      memory: 50
      disk: 10
      gpu: 2
    }
    time_limit: {
      seconds: 21600
    }
    environment_variables { key: "GPU" value: "2" }
    command: ".pfnci/linux/main-flexci.sh cuda114"
  }
}

# CUDA 11.x + CUDA Python
configs {
  key: "cupy.linux.cuda11x-cuda-python"
  value {
    requirement {
      cpu: 8
      memory: 50
      disk: 10
      gpu: 2
    }
    time_limit: {
      seconds: 21600
    }
    environment_variables { key: "GPU" value: "2" }
    command: ".pfnci/linux/main-flexci.sh cuda11x-cuda-python"
  }
}

<<<<<<< HEAD

###
### Linux (ROCm) CI Projects
###
=======
# CUDA + RAPIDS
configs {
  key: "cupy.linux.cuda-rapids"
  value {
    requirement {
      cpu: 8
      memory: 50
      disk: 10
      gpu: 1
    }
    time_limit: {
      seconds: 3600
    }
    environment_variables { key: "GPU" value: "1" }
    command: ".pfnci/linux/main-flexci.sh cuda-rapids"
  }
}
>>>>>>> 81552014

# ROCm build test
configs {
  key: "cupy.py37.rocm-4-0"
  value {
    requirement {
      cpu: 8
      memory: 24
      disk: 10
    }
    time_limit: {
      seconds: 3600
    }
    checkout_strategy {
      include_dot_git: true
    }
    environment_variables { key: "ROCM_REPO" value: "4.0.1" }
    environment_variables { key: "ROCM_PACKAGES" value: "rocm-dev hipblas hipsparse rocsparse rocrand rocthrust rocsolver rocfft hipcub rocprim rccl" }
    command: "bash .pfnci/script.sh py37.rocm-4-0"
  }
}
configs {
  key: "cupy.py37.rocm-latest"
  value {
    requirement {
      cpu: 8
      memory: 24
      disk: 10
    }
    time_limit: {
      seconds: 3600
    }
    checkout_strategy {
      include_dot_git: true
    }
    environment_variables { key: "ROCM_REPO" value: "debian" }
    environment_variables { key: "ROCM_PACKAGES" value: "rocm-dev hipblas hipfft hipsparse rocsparse rocrand rocthrust rocsolver rocfft hipcub rocprim rccl" }
    command: "bash .pfnci/script.sh py37.rocm-latest"
  }
}<|MERGE_RESOLUTION|>--- conflicted
+++ resolved
@@ -172,12 +172,6 @@
   }
 }
 
-<<<<<<< HEAD
-
-###
-### Linux (ROCm) CI Projects
-###
-=======
 # CUDA + RAPIDS
 configs {
   key: "cupy.linux.cuda-rapids"
@@ -195,7 +189,10 @@
     command: ".pfnci/linux/main-flexci.sh cuda-rapids"
   }
 }
->>>>>>> 81552014
+
+###
+### Linux (ROCm) CI Projects
+###
 
 # ROCm build test
 configs {
