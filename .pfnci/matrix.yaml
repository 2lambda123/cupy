--- conflicted
+++ resolved
@@ -238,18 +238,16 @@
 # ROCm (Linux)
 ###############################################################################
 
-<<<<<<< HEAD
-=======
-# ROCm 4.0 | Linux
+# ROCm 4.2 | Linux
 # The lowest ROCm version matrix is intended to cover the lowest supported combination.
-- project: "cupy.linux.rocm-4-0"
-  _url: "https://jenkins.preferred.jp/job/chainer/job/cupy_master/TEST=rocm-4-0,label=mnj-mi50/"
+- project: "cupy.linux.rocm-4-2"
+  _url: "https://jenkins.preferred.jp/job/chainer/job/cupy_master/TEST=rocm-4-2,label=mnj-mi50/"
   tags: []  # n/a (Jenkins)
-  target: "rocm-4-0"
+  target: "rocm-4-2"
   system: "linux"
   os: "ubuntu:20.04"
   cuda: null
-  rocm: "4.0"
+  rocm: '4.2'
   nccl: null
   cutensor: null
   cusparselt: null
@@ -257,29 +255,6 @@
   python: "3.7"
   numpy: "1.18"
   scipy: "1.4"
-  optuna: "2"
-  cython: "0.29"
-  cuda-python: null
-  env:CUPY_ACCELERATORS: null
-  test: "unit"
-
->>>>>>> 87700a1b
-# ROCm 4.2 | Linux
-- project: "cupy.linux.rocm-4-2"
-  _url: "https://jenkins.preferred.jp/job/chainer/job/cupy_master/TEST=rocm-4-2,label=mnj-mi50/"
-  tags: []  # n/a (Jenkins)
-  target: "rocm-4-2"
-  system: "linux"
-  os: "ubuntu:20.04"
-  cuda: null
-  rocm: '4.2'
-  nccl: null
-  cutensor: null
-  cusparselt: null
-  cudnn: null
-  python: "3.8"
-  numpy: "1.20"
-  scipy: "1.6"
   optuna: "2"
   cython: "0.29"
   cuda-python: null
