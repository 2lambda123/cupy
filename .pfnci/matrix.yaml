###############################################################################
# CUDA (Linux)
###############################################################################

# CUDA 10.2 | Linux
# The lowest CUDA version matrix is intended to cover the lowest supported combination.
- project: "cupy.linux.cuda102"
  target: "cuda102"
  system: "linux"
  os: "ubuntu:18.04"
  cuda: "10.2"
  rocm: null
  nccl: "2.8"
  cutensor: null
  cusparselt: null
  cudnn: "7.6"
  python: "3.7"
  numpy: "1.18"
  scipy: "1.4"
  optuna: "2"
  cython: "0.29"
  env:CUPY_ACCELERATORS: null
  test: "unit"

# CUDA 11.0 | Linux
- project: "cupy.linux.cuda110"
  target: "cuda110"
  system: "linux"
  os: "ubuntu:20.04"
  cuda: "11.0"
  rocm: null
  nccl: "2.9"
  cutensor: "1.3"
  cusparselt: null
  cudnn: "8.2"
  python: "3.9"
  numpy: "1.20"
  scipy: "1.7"
  optuna: "2"
  cython: "0.29"
  env:CUPY_ACCELERATORS: "cub,cutensor"
  test: "unit"

# CUDA 11.1 | Linux
- project: "cupy.linux.cuda111"
  target: "cuda111"
  system: "linux"
  os: "centos:7"
  cuda: "11.1"
  rocm: null
  nccl: "2.8"
  cutensor: "1.3"
  cusparselt: null
  cudnn: "8.0"
  python: "3.7"
  numpy: "1.19"
  scipy: null
  optuna: "2"
  cython: "0.29"
  env:CUPY_ACCELERATORS: "cutensor,cub"
  test: "unit"

# CUDA 11.2 | Linux
- project: "cupy.linux.cuda112"
  target: "cuda112"
  system: "linux"
  os: "centos:8"
  cuda: "11.2"
  rocm: null
  nccl: "2.8"
  cutensor: "1.3"
  cusparselt: "0.2.0"
  cudnn: "8.1"
  python: "3.7"
  numpy: "1.18"
  scipy: "1.5"
  optuna: "2"
  cython: "0.29"
  env:CUPY_ACCELERATORS: null
  test: "unit"

# CUDA 11.3 | Linux
- project: "cupy.linux.cuda113"
  target: "cuda113"
  system: "linux"
  os: "ubuntu:18.04"
  cuda: "11.3"
  rocm: null
  nccl: "2.9"
  cutensor: "1.3"
  cusparselt: null
  cudnn: "8.2"
  python: "3.8"
  numpy: "1.18"
  scipy: "1.6"
  optuna: "2"
  cython: "0.29"
  env:CUPY_ACCELERATORS: "cub,cutensor"
  test: "unit"

# CUDA 11.4 | Linux
- project: "cupy.linux.cuda114"
  target: "cuda114"
  system: "linux"
  os: "ubuntu:20.04"
  cuda: "11.4"
  rocm: null
  nccl: "2.11"
  cutensor: "1.3"
  cusparselt: "0.2.0"
  cudnn: "8.2"
  python: "3.10"
  numpy: "1.21"
  scipy: "1.7"
  optuna: "2"
  cython: "0.29"
  env:CUPY_ACCELERATORS: "cutensor,cub"
  test: "unit"

# CUDA 11.5 | Linux
# The latest CUDA version matrix is intended to cover the highest supported combination.
# - project: "cupy.linux.cuda115"
#   target: "cuda115"
#   system: "linux"
#   os: "ubuntu:20.04"
#   cuda: "11.5"
#   rocm: null
#   nccl: "2.11"
#   cutensor: "1.3"
#   cusparselt: "0.2.0"
#   cudnn: "8.2"
#   python: "3.9"
#   numpy: "1.21"
#   scipy: "1.7"
#   optuna: "2"
#   cython: "0.29"
#   env:CUPY_ACCELERATORS: "cutensor,cub"
#   test: "unit"

###############################################################################
# CUDA (Windows)
###############################################################################

# TBF

###############################################################################
# ROCm (Linux)
###############################################################################

# ROCm 4.0 | Linux
# The lowest ROCm version matrix is intended to cover the lowest supported combination.
- project: "cupy.linux.rocm-4-0"
  target: "rocm-4-0"
  system: "linux"
  os: "ubuntu:20.04"
  cuda: null
  rocm: "4.0"
  nccl: null
  cutensor: null
  cusparselt: null
  cudnn: null
  python: "3.7"
  numpy: "1.18"
  scipy: "1.4"
  optuna: "2"
  cython: "0.29"
  env:CUPY_ACCELERATORS: null
  test: "unit"

# ROCm 4.2 | Linux
- project: "cupy.linux.rocm-4-2"
  target: "rocm-4-2"
  system: "linux"
  os: "ubuntu:20.04"
  cuda: null
  rocm: '4.2'
  nccl: null
  cutensor: null
  cusparselt: null
  cudnn: null
  python: "3.8"
  numpy: "1.20"
  scipy: "1.6"
  optuna: "2"
  cython: "0.29"
  env:CUPY_ACCELERATORS: null
  test: "unit"

# ROCm 4.3 | Linux
# The latest ROCm version matrix is intended to cover the highest supported combination.
- project: "cupy.linux.rocm-4-3"
  target: "rocm-4-3"
  system: "linux"
  os: "ubuntu:20.04"
  cuda: null
  rocm: '4.3'
  nccl: null
  cutensor: null
  cusparselt: null
  cudnn: null
  python: "3.9"
  numpy: "1.21"
  scipy: "1.7"
  optuna: "2"
  cython: "0.29"
  env:CUPY_ACCELERATORS: null
  test: "unit"


###############################################################################
# Slow Tests
###############################################################################

# Slow | Linux
- project: "cupy.linux.cuda-slow"
  target: "cuda-slow"
  system: "linux"
  os: "ubuntu:20.04"
  cuda: "11.4"
  rocm: null
  nccl: "2.10"
  cutensor: "1.3"
  cusparselt: "0.2.0"
  cudnn: "8.2"
  python: "3.9"
  numpy: "1.21"
  scipy: "1.7"
  optuna: "2"
  cython: "0.29"
  env:CUPY_ACCELERATORS: "cutensor,cub"
  test: "slow"

###############################################################################
<<<<<<< HEAD
# Doctest
###############################################################################

# Doctest | Linux
# Notes:
# - Library versions may be overridden by docs/requirements.txt
# - Accelerators are disabled as doctests expects it (#5891)
- project: "cupy.linux.cuda-doctest"
  target: "cuda-doctest"
  system: "linux"
  os: "ubuntu:20.04"
  cuda: "11.4"
  rocm: null
  nccl: "2.10"
  cutensor: "1.3"
  cusparselt: "0.2.0"
  cudnn: "8.2"
  python: "3.9"
  numpy: "1.21"
  scipy: "1.7"
  optuna: "2"
  cython: "0.29"
  env:CUPY_ACCELERATORS: null
  test: "doctest"

###############################################################################
=======
>>>>>>> 72a589c2
# Example
###############################################################################

# Example (with Doctest) | Linux
# Notes:
# - Examples and Doctests are tested against the minimum supported Python version.
#   (Uses Python 3.8 instead of 3.7 to test Array API support.)
# - Libraries versions for doctests will be overridden by docs/requirements.txt
# - Accelerators are disabled as doctests expect it (#5891)
- project: "cupy.linux.cuda-example"
  target: "cuda-example"
  system: "linux"
  os: "ubuntu:20.04"
  cuda: "11.4"
  rocm: null
  nccl: "2.10"
  cutensor: "1.3"
  cusparselt: "0.2.0"
  cudnn: "8.2"
  python: "3.8"
  numpy: "1.20"
  scipy: "1.7"
  optuna: "2"
  cython: "0.29"
  env:CUPY_ACCELERATORS: null
  test: "example"

###############################################################################
# HEAD Tests
###############################################################################

# HEAD | Linux
# This combination tests against pre-releases. Use the highest supported combination.
- project: "cupy.linux.cuda-head"
  target: "cuda-head"
  system: "linux"
  os: "ubuntu:20.04"
  cuda: "11.4"
  rocm: null
  nccl: "2.10"
  cutensor: "1.3"
  cusparselt: "0.2.0"
  cudnn: "8.2"
  python: "3.9"
  numpy: "pre"
  scipy: "pre"
  optuna: "pre"
  cython: "0.29"  # TODO: support Cython 3
  env:CUPY_ACCELERATORS: "cub,cutensor"
  test: "unit"<|MERGE_RESOLUTION|>--- conflicted
+++ resolved
@@ -231,35 +231,6 @@
   test: "slow"
 
 ###############################################################################
-<<<<<<< HEAD
-# Doctest
-###############################################################################
-
-# Doctest | Linux
-# Notes:
-# - Library versions may be overridden by docs/requirements.txt
-# - Accelerators are disabled as doctests expects it (#5891)
-- project: "cupy.linux.cuda-doctest"
-  target: "cuda-doctest"
-  system: "linux"
-  os: "ubuntu:20.04"
-  cuda: "11.4"
-  rocm: null
-  nccl: "2.10"
-  cutensor: "1.3"
-  cusparselt: "0.2.0"
-  cudnn: "8.2"
-  python: "3.9"
-  numpy: "1.21"
-  scipy: "1.7"
-  optuna: "2"
-  cython: "0.29"
-  env:CUPY_ACCELERATORS: null
-  test: "doctest"
-
-###############################################################################
-=======
->>>>>>> 72a589c2
 # Example
 ###############################################################################
 
